--- conflicted
+++ resolved
@@ -152,15 +152,9 @@
     format."""
     # Qblox modules settings are dictionaries and not dataclasses
     return {
-<<<<<<< HEAD
-        name: instrument.settings.dump() for name, instrument in instruments.items() if instrument.settings is not None
-=======
-        name: instrument.settings
-        if isinstance(instrument.settings, dict)
-        else asdict(instrument.settings)
+        name: instrument.settings.dump()
         for name, instrument in instruments.items()
         if instrument.settings is not None
->>>>>>> c6f41c2a
     }
 
 
