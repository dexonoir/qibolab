--- conflicted
+++ resolved
@@ -80,7 +80,6 @@
 
 # FIXME: Here I take the states from IQResult that are typed to be ints but those are not what would you do ?
 class AveragedIQResults(IQResults):
-<<<<<<< HEAD
     """
     Data structure to deal with the output of
     :func:`qibolab.platforms.abstract.AbstractPlatform.execute_pulse_sequence`
@@ -89,9 +88,6 @@
     Associated with AcquisitionType.INTEGRATION and AveragingMode.CYCLIC
     or the averages of ``IQResults``
     """
-=======
-    """Data structure containing averages of ``IQResults``."""
->>>>>>> 402c8f8e
 
     def __init__(self, i: np.ndarray, q: np.ndarray, shots=None, std_i=None, std_q=None):
         IQResults.__init__(self, i, q, shots)
@@ -107,6 +103,7 @@
     :func:`qibolab.platforms.abstract.AbstractPlatform.sweep`
 
     Associated with AcquisitionType.RAW and AveragingMode.SINGLESHOT
+    may also be used to store the integration weights ?
     """
 
 
@@ -192,7 +189,6 @@
         return AveragedStateResults(average, std=std)
 
 
-# FIXME: Here I take the states from StateResult that are typed to be ints but those are not what would you do ?
 class AveragedStateResults(StateResults):
     """
     Data structure to deal with the output of
