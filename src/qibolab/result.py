from dataclasses import InitVar, dataclass, field
from functools import cached_property
from typing import Optional

import numpy as np
import numpy.typing as npt

iq = np.dtype([("i", np.float64), ("q", np.float64)])


class IntegratedResults:
    """
    Data structure to deal with the output of
    :func:`qibolab.platforms.abstract.AbstractPlatform.execute_pulse_sequence`
    :func:`qibolab.platforms.abstract.AbstractPlatform.sweep`

    Associated with AcquisitionType.INTEGRATION and AveragingMode.SINGLESHOT
    """

    def __init__(self, i: np.ndarray, q: np.ndarray, nshots=None):
        self.nshots = nshots
        self.voltage: npt.NDArray[iq] = (
            np.recarray((i.shape[0] // nshots, nshots), dtype=iq) if nshots else np.recarray(i.shape, dtype=iq)
        )
        self.voltage["i"] = i.reshape(i.shape[0] // nshots, nshots) if nshots else i
        self.voltage["q"] = q.reshape(q.shape[0] // nshots, nshots) if nshots else q

    @cached_property
    def magnitude(self):
        """Signal magnitude in volts."""
        return np.sqrt(self.voltage.i**2 + self.voltage.q**2)

    @cached_property
    def phase(self):
<<<<<<< HEAD
        """Computes phase value."""
        phase = np.angle(self.i + 1.0j * self.q)
        return phase
        # return signal.detrend(np.unwrap(phase))

    @cached_property
    def ground_state_probability(self):
        """Computes ground state probability"""
        if self.shots is None:
            return 1 - self.measurement
        else:
            return 1 - np.mean(self.shots)

    def raw_probability(self, state=1):
        """Serialize probabilities in dict.
        Args:
            state (int): if 0 stores the probabilities of finding
                        the ground state. If 1 stores the
                        probabilities of finding the excited state.
        """
        if state == 1:
            return {"probability": 1 - self.ground_state_probability}
        elif state == 0:
            return {"probability": self.ground_state_probability}
=======
        """Signal phase in radians."""
        return np.angle(self.voltage.i + 1.0j * self.voltage.q)

    # We are asumming results from the same experiment so same number of nshots
    def __add__(self, data):  # __add__(self, data:IntegratedResults) -> IntegratedResults
        axis = 0
        i = np.append(self.voltage.i, data.voltage.i, axis=axis)
        q = np.append(self.voltage.q, data.voltage.q, axis=axis)
        return IntegratedResults(i, q, nshots=None)

    def serialize(self):
        """Serialize as a dictionary."""
        serialized_dict = {
            "magnitude[V]": self.magnitude,
            "i[V]": self.voltage.i,
            "q[V]": self.voltage.q,
            "phase[rad]": self.phase,
        }
        return serialized_dict
>>>>>>> f24291d3

    @property
    def average(self):
        """Perform average over i and q"""
        average_i, average_q = np.array([]), np.array([])
        std_i, std_q = np.array([]), np.array([])
        for is_, qs_ in zip(self.voltage.i, self.voltage.q):
            average_i, average_q = np.append(average_i, np.mean(is_)), np.append(average_q, np.mean(qs_))
            std_i, std_q = np.append(std_i, np.std(is_)), np.append(std_q, np.std(qs_))
        return AveragedIntegratedResults(average_i, average_q, None, std_i, std_q)


# FIXME: Here I take the states from IntegratedResult that are typed to be ints but those are not what would you do ?
class AveragedIntegratedResults(IntegratedResults):
    """
    Data structure to deal with the output of
    :func:`qibolab.platforms.abstract.AbstractPlatform.execute_pulse_sequence`
    :func:`qibolab.platforms.abstract.AbstractPlatform.sweep`

    Associated with AcquisitionType.INTEGRATION and AveragingMode.CYCLIC
    or the averages of ``IntegratedResults``
    """

    def __init__(self, i: np.ndarray, q: np.ndarray, nshots: int, std_i: np.ndarray, std_q: np.ndarray):
        super().__init__(i, q, nshots)
        self.std: Optional[npt.NDArray[np.float64]] = np.recarray(i.shape, dtype=iq)
        self.std["i"] = std_i
        self.std["q"] = std_q


class RawWaveformResults(IntegratedResults):
    """
    Data structure to deal with the output of
    :func:`qibolab.platforms.abstract.AbstractPlatform.execute_pulse_sequence`
    :func:`qibolab.platforms.abstract.AbstractPlatform.sweep`

    Associated with AcquisitionType.RAW and AveragingMode.SINGLESHOT
    may also be used to store the integration weights ?
    """


class AveragedRawWaveformResults(AveragedIntegratedResults):
    """
    Data structure to deal with the output of
    :func:`qibolab.platforms.abstract.AbstractPlatform.execute_pulse_sequence`
    :func:`qibolab.platforms.abstract.AbstractPlatform.sweep`

    Associated with AcquisitionType.RAW and AveragingMode.CYCLIC
    or the averages of ``RawWaveformResults``
    """


# FIXME: If probabilities are out of range the error is displeyed weirdly
@dataclass
class StateResults:
    """
    Data structure to deal with the output of
    :func:`qibolab.platforms.abstract.AbstractPlatform.execute_pulse_sequence`
    :func:`qibolab.platforms.abstract.AbstractPlatform.sweep`

    Associated with AcquisitionType.DISCRIMINATION and AveragingMode.SINGLESHOT
    """

    def __init__(self, states: np.ndarray = np.array([]), nshots=None):
        self.states: Optional[npt.NDArray[np.uint32]] = (
            states.reshape(states.shape[0] // nshots, nshots) if nshots else states
        )

    @property
    def states(self):
        return self._states

    @states.setter
    def states(self, values):
        if not np.all((values >= 0) & (values <= 1)):
            raise ValueError("Probability wrong")
        self._states = values

    def probability(self, state=0):
        """Returns the statistical frequency of the specified state (0 or 1)."""
        probability = np.array([])
        state = 1 - state
        for st in self.states:
            probability = np.append(probability, abs(state - np.mean(st)))
        return probability

    @cached_property
    def state_0_probability(self):
        """Returns the 0 state statistical frequency."""
        return self.probability(0)

    @cached_property
    def state_1_probability(self):
        """Returns the 1 state statistical frequency."""
        return self.probability(1)

    # We are asumming results from the same experiment so same number of nshots
    def __add__(self, data):  # __add__(self, data:StateResults) -> StateResults
        states = np.append(self.states, data.states, axis=0)
        return StateResults(states)

    def serialize(self):
        """Serialize as a dictionary."""
        serialized_dict = {
            "state_0": self.state_0_probability,
        }
        return serialized_dict

    @property
    def average(self):
        """Perform states average"""
        average = np.array([])
        std = np.array([])
        for st in self.states:
            average = np.append(average, np.mean(st))
            std = np.append(std, np.std(st))
        return AveragedStateResults(average, std=std)


class AveragedStateResults(StateResults):
    """
    Data structure to deal with the output of
    :func:`qibolab.platforms.abstract.AbstractPlatform.execute_pulse_sequence`
    :func:`qibolab.platforms.abstract.AbstractPlatform.sweep`

    Associated with AcquisitionType.DISCRIMINATION and AveragingMode.CYCLIC
    or the averages of ``StateResults``
    """

    def __init__(self, states: np.ndarray = np.array([]), nshots=None, std=None):
        super().__init__(states, nshots)
        self.std: Optional[npt.NDArray[np.float64]] = std<|MERGE_RESOLUTION|>--- conflicted
+++ resolved
@@ -17,13 +17,10 @@
     Associated with AcquisitionType.INTEGRATION and AveragingMode.SINGLESHOT
     """
 
-    def __init__(self, i: np.ndarray, q: np.ndarray, nshots=None):
-        self.nshots = nshots
-        self.voltage: npt.NDArray[iq] = (
-            np.recarray((i.shape[0] // nshots, nshots), dtype=iq) if nshots else np.recarray(i.shape, dtype=iq)
-        )
-        self.voltage["i"] = i.reshape(i.shape[0] // nshots, nshots) if nshots else i
-        self.voltage["q"] = q.reshape(q.shape[0] // nshots, nshots) if nshots else q
+    def __init__(self, i: np.ndarray, q: np.ndarray):
+        self.voltage: npt.NDArray[iq] = np.recarray(i.shape, dtype=iq)
+        self.voltage["i"] = i
+        self.voltage["q"] = q
 
     @cached_property
     def magnitude(self):
@@ -32,52 +29,25 @@
 
     @cached_property
     def phase(self):
-<<<<<<< HEAD
-        """Computes phase value."""
-        phase = np.angle(self.i + 1.0j * self.q)
-        return phase
-        # return signal.detrend(np.unwrap(phase))
-
-    @cached_property
-    def ground_state_probability(self):
-        """Computes ground state probability"""
-        if self.shots is None:
-            return 1 - self.measurement
-        else:
-            return 1 - np.mean(self.shots)
-
-    def raw_probability(self, state=1):
-        """Serialize probabilities in dict.
-        Args:
-            state (int): if 0 stores the probabilities of finding
-                        the ground state. If 1 stores the
-                        probabilities of finding the excited state.
-        """
-        if state == 1:
-            return {"probability": 1 - self.ground_state_probability}
-        elif state == 0:
-            return {"probability": self.ground_state_probability}
-=======
         """Signal phase in radians."""
         return np.angle(self.voltage.i + 1.0j * self.voltage.q)
 
-    # We are asumming results from the same experiment so same number of nshots
     def __add__(self, data):  # __add__(self, data:IntegratedResults) -> IntegratedResults
         axis = 0
         i = np.append(self.voltage.i, data.voltage.i, axis=axis)
         q = np.append(self.voltage.q, data.voltage.q, axis=axis)
-        return IntegratedResults(i, q, nshots=None)
+        return IntegratedResults(i, q)
 
+    @property
     def serialize(self):
         """Serialize as a dictionary."""
         serialized_dict = {
-            "magnitude[V]": self.magnitude,
-            "i[V]": self.voltage.i,
-            "q[V]": self.voltage.q,
-            "phase[rad]": self.phase,
+            "MSR[V]": self.magnitude.flatten(),
+            "i[V]": self.voltage.i.flatten(),
+            "q[V]": self.voltage.q.flatten(),
+            "phase[rad]": self.phase.flatten(),
         }
         return serialized_dict
->>>>>>> f24291d3
 
     @property
     def average(self):
@@ -101,8 +71,8 @@
     or the averages of ``IntegratedResults``
     """
 
-    def __init__(self, i: np.ndarray, q: np.ndarray, nshots: int, std_i: np.ndarray, std_q: np.ndarray):
-        super().__init__(i, q, nshots)
+    def __init__(self, i: np.ndarray, q: np.ndarray, std_i: np.ndarray = None, std_q: np.ndarray = None):
+        super().__init__(i, q)
         self.std: Optional[npt.NDArray[np.float64]] = np.recarray(i.shape, dtype=iq)
         self.std["i"] = std_i
         self.std["q"] = std_q
@@ -141,10 +111,8 @@
     Associated with AcquisitionType.DISCRIMINATION and AveragingMode.SINGLESHOT
     """
 
-    def __init__(self, states: np.ndarray = np.array([]), nshots=None):
-        self.states: Optional[npt.NDArray[np.uint32]] = (
-            states.reshape(states.shape[0] // nshots, nshots) if nshots else states
-        )
+    def __init__(self, states: np.ndarray = np.array([])):
+        self.states: Optional[npt.NDArray[np.uint32]] = states
 
     @property
     def states(self):
@@ -174,7 +142,6 @@
         """Returns the 1 state statistical frequency."""
         return self.probability(1)
 
-    # We are asumming results from the same experiment so same number of nshots
     def __add__(self, data):  # __add__(self, data:StateResults) -> StateResults
         states = np.append(self.states, data.states, axis=0)
         return StateResults(states)
@@ -207,6 +174,6 @@
     or the averages of ``StateResults``
     """
 
-    def __init__(self, states: np.ndarray = np.array([]), nshots=None, std=None):
-        super().__init__(states, nshots)
+    def __init__(self, states: np.ndarray = np.array([]), std=None):
+        super().__init__(states)
         self.std: Optional[npt.NDArray[np.float64]] = std