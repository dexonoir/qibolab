from dataclasses import dataclass, field
from typing import List, Optional, Union

from qibolab.channels import Channel
from qibolab.native import SingleQubitNatives, TwoQubitNatives

QubitId = Union[str, int]
"""Type for qubit names."""


@dataclass
class Qubit:
    """Representation of a physical qubit.

    Qubit objects are instantiated by :class:`qibolab.platforms.platform.Platform`
    but they are passed to instrument designs in order to play pulses.

    Args:
        name (int, str): Qubit number or name.
        readout (:class:`qibolab.platforms.utils.Channel`): Channel used to
            readout pulses to the qubit.
        feedback (:class:`qibolab.platforms.utils.Channel`): Channel used to
            get readout feedback from the qubit.
        drive (:class:`qibolab.platforms.utils.Channel`): Channel used to
            send drive pulses to the qubit.
        flux (:class:`qibolab.platforms.utils.Channel`): Channel used to
            send flux pulses to the qubit.
        Other characterization parameters for the qubit, loaded from the runcard.
    """

    name: QubitId

    bare_resonator_frequency: int = 0
    readout_frequency: int = 0  # this is the dressed frequency
    drive_frequency: int = 0
<<<<<<< HEAD
    anharmonicity: int = 0
=======
    alpha: int = 0
>>>>>>> 2e8504fc
    sweetspot: float = 0
    peak_voltage: float = 0
    pi_pulse_amplitude: float = 0
    T1: int = 0
    T2: int = 0
    T2_spin_echo: int = 0
    state0_voltage: int = 0
    state1_voltage: int = 0
    mean_gnd_states: complex = 0 + 0.0j
    mean_exc_states: complex = 0 + 0.0j
    resonator_polycoef_flux: List[float] = field(default_factory=list)

    # parameters for single shot classification
    threshold: Optional[float] = None
    iq_angle: float = 0.0
    # required for mixers (not sure if it should be here)
    mixer_drive_g: float = 0.0
    mixer_drive_phi: float = 0.0
    mixer_readout_g: float = 0.0
    mixer_readout_phi: float = 0.0

    readout: Optional[Channel] = None
    feedback: Optional[Channel] = None
    twpa: Optional[Channel] = None
    drive: Optional[Channel] = None
    flux: Optional[Channel] = None
    flux_coupler: Optional[List["Qubit"]] = None

    classifiers_hpars: dict = field(default_factory=dict)
    native_gates: SingleQubitNatives = field(default_factory=SingleQubitNatives)

    def __post_init__(self):
        # register qubit in ``flux`` channel so that we can access
        # ``sweetspot`` and ``filters`` at the channel level
        if self.flux:
            self.flux.qubit = self

    @property
    def channels(self):
        for channel in [self.readout, self.feedback, self.drive, self.flux, self.twpa]:
            if channel is not None:
                yield channel


@dataclass
class QubitPair:
    """Data structure for holding the native two-qubit gates acting on a pair of qubits.

    This is needed for symmetry to the single-qubit gates which are storred in the
    :class:`qibolab.platforms.abstract.Qubit`.

    Qubits are sorted according to ``qubit.name`` such that
    ``qubit1.name < qubit2.name``.
    """

    qubit1: Qubit
    qubit2: Qubit
    native_gates: TwoQubitNatives = field(default_factory=TwoQubitNatives)<|MERGE_RESOLUTION|>--- conflicted
+++ resolved
@@ -33,11 +33,7 @@
     bare_resonator_frequency: int = 0
     readout_frequency: int = 0  # this is the dressed frequency
     drive_frequency: int = 0
-<<<<<<< HEAD
     anharmonicity: int = 0
-=======
-    alpha: int = 0
->>>>>>> 2e8504fc
     sweetspot: float = 0
     peak_voltage: float = 0
     pi_pulse_amplitude: float = 0
