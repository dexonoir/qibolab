--- conflicted
+++ resolved
@@ -72,10 +72,7 @@
         circuit (qibo.models.Circuit): Circuit model to check.
         two_qubit_natives (list): List of two qubit native gates
             supported by the quantum hardware ("CZ" and/or "iSWAP").
-<<<<<<< HEAD
         middle_qubit (int): Hardware middle qubit.
-=======
->>>>>>> f13a857c
         verbose (bool): If ``True`` it prints debugging log messages.
 
     Returns ``True`` if the following conditions are satisfied:
@@ -101,11 +98,7 @@
             if gate.__class__.__name__ not in two_qubit_natives:
                 vlog(f"{gate.name} is not a two qubit native gate.")
                 return False
-<<<<<<< HEAD
-            if middle_qubit not in gate.qubits:  # pragma: no cover
-=======
-            if 0 not in gate.qubits:
->>>>>>> f13a857c
+            if middle_qubit not in gate.qubits:
                 vlog("Circuit does not respect connectivity. " f"{gate.name} acts on {gate.qubits}.")
                 return False
 
