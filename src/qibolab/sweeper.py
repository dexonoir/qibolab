import operator
from dataclasses import dataclass
from enum import Enum, auto
from functools import partial
from typing import Optional

import numpy.typing as npt


class Parameter(Enum):
    """Sweeping parameters."""

    frequency = auto()
    amplitude = auto()
    duration = auto()
    relative_phase = auto()
    delay = auto()

    attenuation = auto()
    gain = auto()
    bias = auto()


class SweeperType(Enum):
    """Type of the Sweeper"""

    ABSOLUTE = partial(lambda x, y=None: x)
    FACTOR = operator.mul
    OFFSET = operator.add


QubitParameter = {Parameter.bias, Parameter.attenuation, Parameter.gain}


@dataclass
class Sweeper:
    """Data structure for Sweeper object.

    This object is passed as an argument to the method :func:`qibolab.platforms.abstract.Platform.sweep`
    which enables the user to sweep a specific parameter for one or more pulses. For information on how to
    perform sweeps see :func:`qibolab.platforms.abstract.Platform.sweep`.

    Example:
        .. testcode::

            import numpy as np
            from qibolab.dummy import create_dummy
            from qibolab.sweeper import Sweeper, Parameter
            from qibolab.pulses import PulseSequence
            from qibolab import ExecutionParameters


            platform = create_dummy()
            sequence = PulseSequence()
            parameter = Parameter.frequency
            pulse = platform.create_qubit_readout_pulse(qubit=0, start=0)
            sequence.add(pulse)
            parameter_range = np.random.randint(10, size=10)
            sweeper = Sweeper(parameter, parameter_range, [pulse])
            platform.sweep(sequence, ExecutionParameters(), sweeper)

    Args:
        parameter (`qibolab.sweeper.Parameter`): parameter to be swept, possible choices are frequency, attenuation, amplitude, current and gain.
        _values (np.ndarray): sweep range. If the parameter of the sweep is a pulse parameter, if the sweeper type is not ABSOLUTE, the base value
            will be taken from the runcard pulse parameters. If the sweep parameter is Bias, the base value will be the sweetspot of the qubits.
        pulses (list) : list of `qibolab.pulses.Pulse` to be swept (optional).
        qubits (list): list of `qibolab.platforms.abstract.Qubit` to be swept (optional).
        type (SweeperType): can be ABSOLUTE (the sweeper range is swept directly),
            FACTOR (sweeper values are multiplied by base value), OFFSET (sweeper values are added
            to base value)
    """

    parameter: Parameter
    values: npt.NDArray
    pulses: Optional[list] = None
    qubits: Optional[list] = None
    type: Optional[SweeperType] = SweeperType.ABSOLUTE

    def __post_init__(self):
        if self.pulses is not None and self.qubits is not None:
            raise ValueError("Cannot use a sweeper on both pulses and qubits.")
        if self.pulses is not None and self.parameter in QubitParameter:
            raise ValueError(f"Cannot sweep {self.parameter} without specifying qubits.")
        if self.qubits is not None and self.parameter not in QubitParameter:
            raise ValueError(f"Cannot sweep {self.parameter} without specifying pulses.")
<<<<<<< HEAD
        if self.pulses is None and self.qubits is None:
            raise ValueError("Cannot use a sweeper without specifying pulses or qubits.")
=======
        elif self.pulses is None and self.qubits is None:
            raise ValueError("Cannot use a sweeper without specifying pulses or qubits.")

    def get_values(self, base_value):
        """Convert sweeper values depending on the sweeper type"""
        return self.type.value(self.values, base_value)
>>>>>>> affcbb8d
<|MERGE_RESOLUTION|>--- conflicted
+++ resolved
@@ -83,14 +83,9 @@
             raise ValueError(f"Cannot sweep {self.parameter} without specifying qubits.")
         if self.qubits is not None and self.parameter not in QubitParameter:
             raise ValueError(f"Cannot sweep {self.parameter} without specifying pulses.")
-<<<<<<< HEAD
         if self.pulses is None and self.qubits is None:
-            raise ValueError("Cannot use a sweeper without specifying pulses or qubits.")
-=======
-        elif self.pulses is None and self.qubits is None:
             raise ValueError("Cannot use a sweeper without specifying pulses or qubits.")
 
     def get_values(self, base_value):
         """Convert sweeper values depending on the sweeper type"""
-        return self.type.value(self.values, base_value)
->>>>>>> affcbb8d
+        return self.type.value(self.values, base_value)