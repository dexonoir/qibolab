import operator
from dataclasses import dataclass
from enum import Enum, auto
from functools import partial
from typing import Optional

import numpy.typing as npt


class Parameter(Enum):
    """Sweeping parameters."""

    frequency = auto()
    amplitude = auto()
    duration = auto()
    relative_phase = auto()
<<<<<<< HEAD
    delay = auto()
=======
>>>>>>> 2e8504fc
    start = auto()

    attenuation = auto()
    gain = auto()
    bias = auto()
    lo_frequency = auto()


FREQUENCY = Parameter.frequency
AMPLITUDE = Parameter.amplitude
DURATION = Parameter.duration
RELATIVE_PHASE = Parameter.relative_phase
START = Parameter.start
ATTENUATION = Parameter.attenuation
GAIN = Parameter.gain
BIAS = Parameter.bias


class SweeperType(Enum):
    """Type of the Sweeper"""

    ABSOLUTE = partial(lambda x, y=None: x)
    FACTOR = operator.mul
    OFFSET = operator.add


QubitParameter = {Parameter.bias, Parameter.attenuation, Parameter.gain}


@dataclass
class Sweeper:
    """Data structure for Sweeper object.

    This object is passed as an argument to the method :func:`qibolab.platforms.abstract.Platform.sweep`
    which enables the user to sweep a specific parameter for one or more pulses. For information on how to
    perform sweeps see :func:`qibolab.platforms.abstract.Platform.sweep`.

    Example:
        .. testcode::

            import numpy as np
            from qibolab.dummy import create_dummy
            from qibolab.sweeper import Sweeper, Parameter
            from qibolab.pulses import PulseSequence
            from qibolab import ExecutionParameters


            platform = create_dummy()
            sequence = PulseSequence()
            parameter = Parameter.frequency
            pulse = platform.create_qubit_readout_pulse(qubit=0, start=0)
            sequence.add(pulse)
            parameter_range = np.random.randint(10, size=10)
            sweeper = Sweeper(parameter, parameter_range, [pulse])
            platform.sweep(sequence, ExecutionParameters(), sweeper)

    Args:
        parameter (`qibolab.sweeper.Parameter`): parameter to be swept, possible choices are frequency, attenuation, amplitude, current and gain.
        _values (np.ndarray): sweep range. If the parameter of the sweep is a pulse parameter, if the sweeper type is not ABSOLUTE, the base value
            will be taken from the runcard pulse parameters. If the sweep parameter is Bias, the base value will be the sweetspot of the qubits.
        pulses (list) : list of `qibolab.pulses.Pulse` to be swept (optional).
        qubits (list): list of `qibolab.platforms.abstract.Qubit` to be swept (optional).
        type (SweeperType): can be ABSOLUTE (the sweeper range is swept directly),
            FACTOR (sweeper values are multiplied by base value), OFFSET (sweeper values are added
            to base value)
    """

    parameter: Parameter
    values: npt.NDArray
    pulses: Optional[list] = None
    qubits: Optional[list] = None
    type: Optional[SweeperType] = SweeperType.ABSOLUTE

    def __post_init__(self):
        if self.pulses is not None and self.qubits is not None:
            raise ValueError("Cannot use a sweeper on both pulses and qubits.")
        if self.pulses is not None and self.parameter in QubitParameter:
            raise ValueError(f"Cannot sweep {self.parameter} without specifying qubits.")
        if self.qubits is not None and self.parameter not in QubitParameter:
            raise ValueError(f"Cannot sweep {self.parameter} without specifying pulses.")
        if self.pulses is None and self.qubits is None:
            raise ValueError("Cannot use a sweeper without specifying pulses or qubits.")

    def get_values(self, base_value):
        """Convert sweeper values depending on the sweeper type"""
        return self.type.value(self.values, base_value)<|MERGE_RESOLUTION|>--- conflicted
+++ resolved
@@ -14,10 +14,7 @@
     amplitude = auto()
     duration = auto()
     relative_phase = auto()
-<<<<<<< HEAD
     delay = auto()
-=======
->>>>>>> 2e8504fc
     start = auto()
 
     attenuation = auto()
