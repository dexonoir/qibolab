"""A platform for executing quantum algorithms."""

import math
import re
from dataclasses import asdict, dataclass, field, replace
from pathlib import Path
from typing import Dict, List, Optional

import networkx as nx
import yaml
from qibo.config import log, raise_error

from qibolab.execution_parameters import ExecutionParameters
from qibolab.instruments.abstract import Controller, Instrument, InstrumentId
from qibolab.native import NativeType
from qibolab.pulses import PulseSequence
from qibolab.qubits import Qubit, QubitId, QubitPair, QubitPairId
from qibolab.sweeper import Sweeper

InstrumentMap = Dict[InstrumentId, Instrument]
QubitMap = Dict[QubitId, Qubit]
QubitPairMap = Dict[QubitPairId, QubitPair]


@dataclass
class Settings:
    """Default execution settings read from the runcard."""

    nshots: int = 1024
    """Default number of repetitions when executing a pulse sequence."""
    sampling_rate: int = int(1e9)
    """Number of waveform samples supported by the instruments per second."""
    relaxation_time: int = int(1e5)
    """Time in ns to wait for the qubit to relax to its ground state between shots."""


@dataclass
class Platform:
    """Platform for controlling quantum devices."""

    name: str
    """Name of the platform."""
    qubits: QubitMap
    """Dictionary mapping qubit names to :class:`qibolab.qubits.Qubit` objects."""
    pairs: QubitPairMap
    """Dictionary mapping sorted tuples of qubit names to :class:`qibolab.qubits.QubitPair` objects."""
    instruments: InstrumentMap
    """Dictionary mapping instrument names to :class:`qibolab.instruments.abstract.Instrument` objects."""

    settings: Settings = field(default_factory=Settings)
    """Container with default execution settings."""
    resonator_type: Optional[str] = None
    """Type of resonator (2D or 3D) in the used QPU.
    Default is 3D for single-qubit chips and 2D for multi-qubit.
    """

    is_connected: bool = False
    """Flag for whether we are connected to the physical instruments."""
    two_qubit_native_types: NativeType = field(default_factory=lambda: NativeType(0))
    """Types of two qubit native gates. Used by the transpiler."""
    topology: nx.Graph = field(default_factory=nx.Graph)
    """Graph representing the qubit connectivity in the quantum chip."""

    def __post_init__(self):
        log.info("Loading platform %s", self.name)
        if self.resonator_type is None:
            self.resonator_type = "3D" if self.nqubits == 1 else "2D"

        for pair in self.pairs.values():
            self.two_qubit_native_types |= pair.native_gates.types
        if self.two_qubit_native_types is NativeType(0):
            # dummy value to avoid transpiler failure for single qubit devices
            self.two_qubit_native_types = NativeType.CZ

        self.topology.add_nodes_from(self.qubits.keys())
        self.topology.add_edges_from([(pair.qubit1.name, pair.qubit2.name) for pair in self.pairs.values()])

    def __str__(self):
        return self.name

    @property
    def nqubits(self) -> int:
        """Total number of usable qubits in the QPU.."""
        # TODO: Seperate couplers from qubits (PR #508)
        return len([qubit for qubit in self.qubits if not (isinstance(qubit, str) and "c" in qubit)])

    def dump(self, path: Path):
        """Serializes the platform and saves it as a yaml file.

        This follows the format explained in :ref:`Using runcards <using_runcards>`.

        Args:
            path (pathlib.Path): Path that the yaml file will be saved.
        """
        from qibolab.utils import dump_qubits

        settings = {
            "nqubits": self.nqubits,
            "qubits": list(self.qubits),
            "settings": asdict(self.settings),
        }
        settings.update(dump_qubits(self.qubits, self.pairs))
        path.write_text(yaml.dump(settings, sort_keys=False, indent=4, default_flow_style=None))

    def update(self, updates: dict):
        r"""Updates platform common runcard parameters after calibration actions.

        Args:

<<<<<<< HEAD
            updates (dict): Dictionary containing the parameters to update the runcard. A typical dictionary should be of the following form
                {`parameter_to_update_in_runcard`:{`qubit0`:`par_value_qubit0`, ..., `qubit_i`:`par_value_qubit_i`, ...}}.
                The parameters that can be updated by this method are:
                    - readout_frequency (GHz)
                    - readout_attenuation (dimensionless)
                    - bare_resonator_frequency (GHz)
                    - sweetspot(V)
                    - drive_frequency (GHz)
                    - readout_amplitude (dimensionless)
                    - drive_amplitude (dimensionless)
                    - drive_length
                    - t2 (ns)
                    - t2_spin_echo (ns)
                    - t1 (ns)
                    - thresold(V)
                    - iq_angle(deg)
                    - mean_gnd_states(V)
                    - mean_exc_states(V)
                    - beta(dimensionless)
=======
            updates (dict): Dictionary containing the parameters to update the runcard.
                            A typical dictionary should be of the following form
                            {`parameter_to_update_in_runcard`: {`qubit0`:`par_value_qubit0`, ..., `qubit_i`:`par_value_qubit_i`, ...}}.
                            The parameters that can be updated by this method are:

                            - readout_frequency (GHz)
                            - readout_attenuation (dimensionless)
                            - bare_resonator_frequency (GHz)
                            - sweetspot(V)
                            - drive_frequency (GHz)
                            - readout_amplitude (dimensionless)
                            - drive_amplitude (dimensionless)
                            - drive_length
                            - t2 (ns)
                            - t2_spin_echo (ns)
                            - t1 (ns)
                            - thresold(V)
                            - iq_angle(deg)
                            - mean_gnd_states(V)
                            - mean_exc_states(V)
                            - beta(dimensionless)

>>>>>>> 9d81d611
        """
        for par, values in updates.items():
            for qubit, value in values.items():
                # resonator_spectroscopy / resonator_spectroscopy_flux / resonator_punchout_attenuation
                if par == "readout_frequency":
                    freq = int(value * 1e9)
                    mz = self.qubits[qubit].native_gates.MZ
                    mz.frequency = freq
                    if mz.if_frequency is not None:
                        mz.if_frequency = freq - self.get_lo_readout_frequency(qubit)
                    self.qubits[qubit].readout_frequency = freq

                # resonator_punchout_attenuation
                elif par == "readout_attenuation":
                    self.qubits[qubit].readout.attenuation = value

                # resonator_punchout_attenuation
                elif par == "bare_resonator_frequency":
                    freq = int(value * 1e9)
                    self.qubits[qubit].bare_resonator_frequency = freq

                # resonator_spectroscopy_flux / qubit_spectroscopy_flux
                elif par == "sweetspot":
                    sweetspot = float(value)
                    self.qubits[qubit].sweetspot = sweetspot
                    if self.qubits[qubit].flux is not None:
                        # set sweetspot as the flux offset (IS THIS NEEDED?)
                        self.qubits[qubit].flux.offset = sweetspot

                # qubit_spectroscopy / qubit_spectroscopy_flux / ramsey
                elif par == "drive_frequency":
                    freq = int(value * 1e9)
                    self.qubits[qubit].native_gates.RX.frequency = freq
                    self.qubits[qubit].drive_frequency = freq

                elif "amplitude" in par:
                    amplitude = float(value)
                    # resonator_spectroscopy
                    if par == "readout_amplitude" and not math.isnan(amplitude):
                        self.qubits[qubit].native_gates.MZ.amplitude = amplitude

                    # rabi_amplitude / flipping
                    if par == "drive_amplitude" or par == "amplitudes":
                        self.qubits[qubit].native_gates.RX.amplitude = amplitude

                # rabi_duration
                elif par == "drive_length":
                    self.qubits[qubit].native_gates.RX.duration = int(value)

                # ramsey
                elif par == "t2":
                    self.qubits[qubit].T2 = float(value)

                # spin_echo
                elif par == "t2_spin_echo":
                    self.qubits[qubit].T2_spin_echo = float(value)

                # t1
                elif par == "t1":
                    self.qubits[qubit].T1 = float(value)

                # classification
                elif par == "threshold":
                    self.qubits[qubit].threshold = float(value)

                # classification
                elif par == "iq_angle":
                    self.qubits[qubit].iq_angle = float(value)

                # classification
                elif par == "mean_gnd_states":
                    self.qubits[qubit].mean_gnd_states = [float(voltage) for voltage in value]

                # classification
                elif par == "mean_exc_states":
                    self.qubits[qubit].mean_exc_states = [float(voltage) for voltage in value]

                # drag pulse tunning
                elif "beta" in par:
                    rx = self.qubits[qubit].native_gates.RX
                    shape = rx.shape
                    rel_sigma = re.findall(r"[\d]+[.\d]+|[\d]*[.][\d]+|[\d]+", shape)[0]
                    rx.shape = f"Drag({rel_sigma}, {float(value)})"

                elif "length" in par:  # assume only drive length
                    self.qubits[qubit].native_gates.RX.duration = int(value)

                elif par == "classifiers_hpars":
                    self.qubits[qubit].classifiers_hpars = value

                else:
                    raise_error(ValueError, f"Unknown parameter {par} for qubit {qubit}")

    def connect(self):
        """Connect to all instruments."""
        if not self.is_connected:
            for instrument in self.instruments.values():
                try:
                    log.info(f"Connecting to instrument {instrument}.")
                    instrument.connect()
                except Exception as exception:
                    raise_error(
                        RuntimeError,
                        f"Cannot establish connection to {instrument} instruments. Error captured: '{exception}'",
                    )
        self.is_connected = True

    def setup(self):
        """Prepares instruments to execute experiments.

        Sets flux port offsets to the qubit sweetspots.
        """
        for instrument in self.instruments.values():
            instrument.setup()
        for qubit in self.qubits.values():
            if qubit.flux is not None and qubit.sweetspot != 0:
                qubit.flux.offset = qubit.sweetspot

    def start(self):
        """Starts all the instruments."""
        if self.is_connected:
            for instrument in self.instruments.values():
                instrument.start()

    def stop(self):
        """Starts all the instruments."""
        if self.is_connected:
            for instrument in self.instruments.values():
                instrument.stop()

    def disconnect(self):
        """Disconnects from instruments."""
        if self.is_connected:
            for instrument in self.instruments.values():
                instrument.disconnect()
        self.is_connected = False

    def _execute(self, method, sequences, options, **kwargs):
        """Executes the sequences on the controllers"""
        if options.nshots is None:
            options = replace(options, nshots=self.settings.nshots)

        if options.relaxation_time is None:
            options = replace(options, relaxation_time=self.settings.relaxation_time)

        duration = sum(seq.duration for seq in sequences) if isinstance(sequences, list) else sequences.duration
        time = (duration + options.relaxation_time) * options.nshots * 1e-9
        log.info(f"Minimal execution time (seq): {time}")

        result = {}
        for instrument in self.instruments.values():
            if isinstance(instrument, Controller):
                new_result = getattr(instrument, method)(self.qubits, sequences, options)
                if isinstance(new_result, dict):
                    result.update(new_result)
                elif new_result is not None:
                    # currently the result of QMSim is not a dict
                    result = new_result
        return result

    def execute_pulse_sequence(self, sequences: PulseSequence, options: ExecutionParameters, **kwargs):
        """
        Args:
            sequence (:class:`qibolab.pulses.PulseSequence`): Pulse sequences to execute.
            options (:class:`qibolab.platforms.platform.ExecutionParameters`): Object holding the execution options.
            **kwargs: May need them for something
        Returns:
            Readout results acquired by after execution.

        """

        return self._execute("play", sequences, options, **kwargs)

    def execute_pulse_sequences(self, sequences: List[PulseSequence], options: ExecutionParameters, **kwargs):
        """
        Args:
            sequence (List[:class:`qibolab.pulses.PulseSequence`]): Pulse sequences to execute.
            options (:class:`qibolab.platforms.platform.ExecutionParameters`): Object holding the execution options.
            **kwargs: May need them for something
        Returns:
            Readout results acquired by after execution.

        """
        return self._execute("play_sequences", sequences, options, **kwargs)

    def sweep(self, sequence: PulseSequence, options: ExecutionParameters, *sweepers: Sweeper):
        """Executes a pulse sequence for different values of sweeped parameters.

        Useful for performing chip characterization.

        Example:
            .. testcode::

                import numpy as np
                from qibolab.dummy import create_dummy
                from qibolab.sweeper import Sweeper, Parameter
                from qibolab.pulses import PulseSequence
                from qibolab.execution_parameters import ExecutionParameters


                platform = create_dummy()
                sequence = PulseSequence()
                parameter = Parameter.frequency
                pulse = platform.create_qubit_readout_pulse(qubit=0, start=0)
                sequence.add(pulse)
                parameter_range = np.random.randint(10, size=10)
                sweeper = Sweeper(parameter, parameter_range, [pulse])
                platform.sweep(sequence, ExecutionParameters(), sweeper)

        Returns:
            Readout results acquired by after execution.
        """
        if options.nshots is None:
            options = replace(options, nshots=self.settings.nshots)

        if options.relaxation_time is None:
            options = replace(options, relaxation_time=self.settings.relaxation_time)

        time = (sequence.duration + options.relaxation_time) * options.nshots * 1e-9
        for sweep in sweepers:
            time *= len(sweep.values)
        log.info(f"Minimal execution time (sweep): {time}")

        result = {}
        for instrument in self.instruments.values():
            if isinstance(instrument, Controller):
                new_result = instrument.sweep(self.qubits, sequence, options, *sweepers)
                if isinstance(new_result, dict):
                    result.update(new_result)
                elif new_result is not None:
                    # currently the result of QMSim is not a dict
                    result = new_result
        return result

    def __call__(self, sequence, options):
        return self.execute_pulse_sequence(sequence, options)

    def get_qubit(self, qubit):
        """Return the name of the physical qubit corresponding to a logical qubit.

        Temporary fix for the compiler to work for platforms where the qubits
        are not named as 0, 1, 2, ...
        """
        try:
            return self.qubits[qubit].name
        except KeyError:
            return list(self.qubits.keys())[qubit]

    def create_RX90_pulse(self, qubit, start=0, relative_phase=0):
        qubit = self.get_qubit(qubit)
        return self.qubits[qubit].native_gates.RX90.pulse(start, relative_phase)

    def create_RX_pulse(self, qubit, start=0, relative_phase=0):
        qubit = self.get_qubit(qubit)
        return self.qubits[qubit].native_gates.RX.pulse(start, relative_phase)

    def create_CZ_pulse_sequence(self, qubits, start=0):
        # Check in the settings if qubits[0]-qubits[1] is a key
        pair = tuple(sorted(self.get_qubit(q) for q in qubits))
        if pair not in self.pairs or self.pairs[pair].native_gates.CZ is None:
            raise_error(
                ValueError,
                f"Calibration for CZ gate between qubits {qubits[0]} and {qubits[1]} not found.",
            )
        return self.pairs[pair].native_gates.CZ.sequence(start)

    def create_MZ_pulse(self, qubit, start):
        qubit = self.get_qubit(qubit)
        return self.qubits[qubit].native_gates.MZ.pulse(start)

    def create_qubit_drive_pulse(self, qubit, start, duration, relative_phase=0):
        qubit = self.get_qubit(qubit)
        pulse = self.qubits[qubit].native_gates.RX.pulse(start, relative_phase)
        pulse.duration = duration
        return pulse

    def create_qubit_readout_pulse(self, qubit, start):
        qubit = self.get_qubit(qubit)
        return self.create_MZ_pulse(qubit, start)

    # TODO Remove RX90_drag_pulse and RX_drag_pulse, replace them with create_qubit_drive_pulse
    # TODO Add RY90 and RY pulses

    def create_RX90_drag_pulse(self, qubit, start, relative_phase=0, beta=None):
        qubit = self.get_qubit(qubit)
        pulse = self.qubits[qubit].native_gates.RX90.pulse(start, relative_phase)
        if beta is not None:
            pulse.shape = "Drag(5," + str(beta) + ")"
        return pulse

    def create_RX_drag_pulse(self, qubit, start, relative_phase=0, beta=None):
        qubit = self.get_qubit(qubit)
        pulse = self.qubits[qubit].native_gates.RX.pulse(start, relative_phase)
        if beta is not None:
            pulse.shape = "Drag(5," + str(beta) + ")"
        return pulse

    def set_lo_drive_frequency(self, qubit, freq):
        """Set frequency of the qubit drive local oscillator.

        Args:
            qubit (int): qubit whose local oscillator will be modified.
            freq (int): new value of the frequency in Hz.
        """
        self.qubits[qubit].drive.lo_frequency = freq

    def get_lo_drive_frequency(self, qubit):
        """Get frequency of the qubit drive local oscillator in Hz."""
        return self.qubits[qubit].drive.lo_frequency

    def set_lo_readout_frequency(self, qubit, freq):
        """Set frequency of the qubit drive local oscillator.

        Args:
            qubit (int): qubit whose local oscillator will be modified.
            freq (int): new value of the frequency in Hz.
        """
        self.qubits[qubit].readout.lo_frequency = freq

    def get_lo_readout_frequency(self, qubit):
        """Get frequency of the qubit readout local oscillator in Hz."""
        return self.qubits[qubit].readout.lo_frequency

    def set_lo_twpa_frequency(self, qubit, freq):
        """Set frequency of the local oscillator of the TWPA to which the qubit's feedline is connected to.

        Args:
            qubit (int): qubit whose local oscillator will be modified.
            freq (int): new value of the frequency in Hz.
        """
        self.qubits[qubit].twpa.lo_frequency = freq

    def get_lo_twpa_frequency(self, qubit):
        """Get frequency of the local oscillator of the TWPA to which the qubit's feedline is connected to in Hz."""
        return self.qubits[qubit].twpa.lo_frequency

    def set_lo_twpa_power(self, qubit, power):
        """Set power of the local oscillator of the TWPA to which the qubit's feedline is connected to.

        Args:
            qubit (int): qubit whose local oscillator will be modified.
            power (int): new value of the power in dBm.
        """
        self.qubits[qubit].twpa.lo_power = power

    def get_lo_twpa_power(self, qubit):
        """Get power of the local oscillator of the TWPA to which the qubit's feedline is connected to in dBm."""
        return self.qubits[qubit].twpa.lo_power

    def set_attenuation(self, qubit, att):
        """Set attenuation value. Usefeul for calibration routines such as punchout.

        Args:
            qubit (int): qubit whose attenuation will be modified.
            att (int): new value of the attenuation (dB).
        Returns:
            None
        """
        self.qubits[qubit].readout.attenuation = att

    def get_attenuation(self, qubit):
        """Get attenuation value. Usefeul for calibration routines such as punchout."""
        return self.qubits[qubit].readout.attenuation

    def set_gain(self, qubit, gain):
        """Set gain value. Usefeul for calibration routines such as Rabi oscillations.

        Args:
            qubit (int): qubit whose attenuation will be modified.
            gain (int): new value of the gain (dimensionless).
        Returns:
            None
        """
        raise_error(NotImplementedError, f"{self.name} does not support gain.")

    def get_gain(self, qubit):
        """Get gain value. Usefeul for calibration routines such as Rabi oscillations."""
        raise_error(NotImplementedError, f"{self.name} does not support gain.")

    def set_bias(self, qubit, bias):
        """Set bias value. Usefeul for calibration routines involving flux.

        Args:
            qubit (int): qubit whose attenuation will be modified.
            bias (int): new value of the bias (V).
        Returns:
            None
        """
        if self.qubits[qubit].flux is None:
            raise_error(NotImplementedError, f"{self.name} does not have flux.")
        self.qubits[qubit].flux.bias = bias

    def get_bias(self, qubit):
        """Get bias value. Usefeul for calibration routines involving flux."""
        return self.qubits[qubit].flux.bias<|MERGE_RESOLUTION|>--- conflicted
+++ resolved
@@ -106,28 +106,6 @@
         r"""Updates platform common runcard parameters after calibration actions.
 
         Args:
-
-<<<<<<< HEAD
-            updates (dict): Dictionary containing the parameters to update the runcard. A typical dictionary should be of the following form
-                {`parameter_to_update_in_runcard`:{`qubit0`:`par_value_qubit0`, ..., `qubit_i`:`par_value_qubit_i`, ...}}.
-                The parameters that can be updated by this method are:
-                    - readout_frequency (GHz)
-                    - readout_attenuation (dimensionless)
-                    - bare_resonator_frequency (GHz)
-                    - sweetspot(V)
-                    - drive_frequency (GHz)
-                    - readout_amplitude (dimensionless)
-                    - drive_amplitude (dimensionless)
-                    - drive_length
-                    - t2 (ns)
-                    - t2_spin_echo (ns)
-                    - t1 (ns)
-                    - thresold(V)
-                    - iq_angle(deg)
-                    - mean_gnd_states(V)
-                    - mean_exc_states(V)
-                    - beta(dimensionless)
-=======
             updates (dict): Dictionary containing the parameters to update the runcard.
                             A typical dictionary should be of the following form
                             {`parameter_to_update_in_runcard`: {`qubit0`:`par_value_qubit0`, ..., `qubit_i`:`par_value_qubit_i`, ...}}.
@@ -150,7 +128,6 @@
                             - mean_exc_states(V)
                             - beta(dimensionless)
 
->>>>>>> 9d81d611
         """
         for par, values in updates.items():
             for qubit, value in values.items():
