import copy

import numpy as np
import yaml
from qibo.config import log, raise_error

from qibolab.platforms.abstract import AbstractPlatform, Qubit
from qibolab.pulses import PulseSequence, PulseType
from qibolab.result import ExecutionResults
from qibolab.sweeper import Parameter


class MultiqubitPlatform(AbstractPlatform):
    def __init__(self, name, runcard):
        super().__init__(name, runcard)
        self.instruments = {}
        # Instantiate instruments
        for name in self.settings["instruments"]:
            lib = self.settings["instruments"][name]["lib"]
            i_class = self.settings["instruments"][name]["class"]
            address = self.settings["instruments"][name]["address"]
            from importlib import import_module

            InstrumentClass = getattr(import_module(f"qibolab.instruments.{lib}"), i_class)
            instance = InstrumentClass(name, address)
            self.instruments[name] = instance

        # Generate qubit_instrument_map from qubit_channel_map and the instruments' channel_port_maps
        self.qubit_instrument_map = {}
        for qubit in self.qubit_channel_map:
            self.qubit_instrument_map[qubit] = [None, None, None, None]
            for name in self.instruments:
                if "channel_port_map" in self.settings["instruments"][name]["settings"]:
                    for channel in self.settings["instruments"][name]["settings"]["channel_port_map"]:
                        if channel in self.qubit_channel_map[qubit]:
                            self.qubit_instrument_map[qubit][self.qubit_channel_map[qubit].index(channel)] = name
                if "s4g_modules" in self.settings["instruments"][name]["settings"]:
                    for channel in self.settings["instruments"][name]["settings"]["s4g_modules"]:
                        if channel in self.qubit_channel_map[qubit]:
                            self.qubit_instrument_map[qubit][self.qubit_channel_map[qubit].index(channel)] = name

    def reload_settings(self):
        super().reload_settings()
        self.characterization = self.settings["characterization"]
        self.qubit_channel_map = self.settings["qubit_channel_map"]
        self.hardware_avg = self.settings["settings"]["hardware_avg"]
        self.relaxation_time = self.settings["settings"]["relaxation_time"]

        # FIX: Set attenuation again to the original value after sweep attenuation in punchout
        if hasattr(self, "qubit_instrument_map"):
            for qubit in range(self.nqubits):
                instrument_name = self.qubit_instrument_map[qubit][0]
                port = self.qrm[qubit].channel_port_map[self.qubit_channel_map[qubit][0]]
                att = self.current_config["instruments"][instrument_name]["settings"]["ports"][port]["attenuation"]
                self.ro_port[qubit].attenuation = att

    def update(self, updates: dict):
        r"""Updates platform dependent runcard parameters and set up platform instruments if needed.

        Args:

            updates (dict): Dictionary containing the parameters to update the runcard.
        """
        for par, values in updates.items():
            for qubit, value in values.items():
                # log.info(f"qubit readout instrument: {self.qubit_instrument_map[qubit][0]}")
                # log.info(f"qubit drive instrument: {self.qubit_instrument_map[qubit][1]}")
                # log.info(f"qubit bias instrument: {self.qubit_instrument_map[qubit][2]}")
                # log.info(f"qubit flux instrument: {self.qubit_instrument_map[qubit][3]}")

                # log.info(f"qubit read out channel: {self.ro_channel[qubit]}")
                # log.info(f"qubit qubit drive channel: {self.qd_channel[qubit]}")
                # log.info(f"qubit qubit bias channel: {self.qb_channel[qubit]}")
                # log.info(f"qubit qubit flux channel: {self.qf_channel[qubit]}")
                # log.info(f"attenuation before updating: {self.ro_port[qubit].attenuation}")

                # resonator_punchout_attenuation
                if par == "readout_attenuation":
                    attenuation = int(value)
                    # save current_config
                    instrument_name = self.qubit_instrument_map[qubit][0]
                    port = self.qrm[qubit].channel_port_map[self.qubit_channel_map[qubit][0]]
                    self.current_config["instruments"][instrument_name]["settings"]["ports"][port][
                        "attenuation"
                    ] = attenuation
                    # configure RO attenuation
                    self.ro_port[qubit].attenuation = attenuation

                # resonator_spectroscopy_flux / qubit_spectroscopy_flux
                if par == "sweetspot":
                    sweetspot = float(value)
                    # save current_config
                    instrument_name = self.qubit_instrument_map[qubit][2]
                    port = elf.qrm[qubit].channel_port_map[self.qubit_channel_map[qubit][2]]
                    self.current_config["instruments"][instrument_name]["settings"]["ports"][port][offset] = sweetspot
                    # configure instrument qcm_bb offset
                    self.qb_port[qubit].current = sweetspot

                # qubit_spectroscopy / qubit_spectroscopy_flux / ramsey
                if par == "drive_frequency":
                    freq = int(value * 1e9)

                    # update Qblox qubit LO drive frequency config
                    instrument_name = self.qubit_instrument_map[qubit][1]
                    port = self.qdm[qubit].channel_port_map[self.qubit_channel_map[qubit][1]]
                    drive_if = self.native_single_qubit_gates[qubit]["RX"]["if_frequency"]
                    self.current_config["instruments"][instrument_name]["settings"]["ports"][port]["lo_frequency"] = (
                        freq - drive_if
                    )

                    # set Qblox qubit LO drive frequency
                    self.qd_port[qubit].lo_frequency = freq - drive_if

                # classification
                if par == "threshold":
                    threshold = float(value)
                    # update Qblox qubit classification threshold
                    instrument_name = self.qubit_instrument_map[qubit][0]
                    self.current_config["instruments"][instrument_name]["settings"]["classification_parameters"][qubit][
                        "threshold"
                    ] = threshold

                    self.instruments[instrument_name].setup(
                        **self.current_config["settings"],
                        **self.current_config["instruments"][instrument_name]["settings"],
                    )

                # classification
                if par == "iq_angle":
                    rotation_angle = float(value)
                    rotation_angle = (
                        -rotation_angle * 360 / (2 * np.pi)
                    ) % 360  # save rotation angle in degrees for qblox
                    # update Qblox qubit classification iq angle
                    instrument_name = self.qubit_instrument_map[qubit][0]
                    self.current_config["instruments"][instrument_name]["settings"]["classification_parameters"][qubit][
                        "rotation_angle"
                    ] = rotation_angle

                    self.instruments[instrument_name].setup(
                        **self.current_config["settings"],
                        **self.current_config["instruments"][instrument_name]["settings"],
                    )

                super().update(updates)

    def set_lo_drive_frequency(self, qubit, freq):
        self.qd_port[qubit].lo_frequency = freq

    def get_lo_drive_frequency(self, qubit):
        return self.qd_port[qubit].lo_frequency

    def set_lo_readout_frequency(self, qubit, freq):
        self.ro_port[qubit].lo_frequency = freq

    def get_lo_readout_frequency(self, qubit):
        return self.ro_port[qubit].lo_frequency

    def set_lo_twpa_frequency(self, qubit, freq):
        for instrument in self.instruments:
            if "twpa" in instrument:
                self.instruments[instrument].frequency = freq
                return None
        raise_error(NotImplementedError, "No twpa instrument found in the platform. ")

    def get_lo_twpa_frequency(self, qubit):
        for instrument in self.instruments:
            if "twpa" in instrument:
                return self.instruments[instrument].frequency
        raise_error(NotImplementedError, "No twpa instrument found in the platform. ")

    def set_lo_twpa_power(self, qubit, power):
        for instrument in self.instruments:
            if "twpa" in instrument:
                self.instruments[instrument].power = power
                return None
        raise_error(NotImplementedError, "No twpa instrument found in the platform. ")

    def get_lo_twpa_power(self, qubit):
        for instrument in self.instruments:
            if "twpa" in instrument:
                return self.instruments[instrument].power
        raise_error(NotImplementedError, "No twpa instrument found in the platform. ")

    def set_attenuation(self, qubit: Qubit, att):
        self.ro_port[qubit.name].attenuation = att

    def set_gain(self, qubit, gain):
        self.qd_port[qubit].gain = gain

    def set_bias(self, qubit: Qubit, bias):
        if qubit.name in self.qbm:
            self.qb_port[qubit.name].current = bias
        elif qubit.name in self.qfm:
            self.qf_port[qubit.name].offset = bias

    def get_attenuation(self, qubit: Qubit):
        return self.ro_port[qubit.name].attenuation

    def get_bias(self, qubit: Qubit):
        if qubit.name in self.qbm:
            return self.qb_port[qubit.name].current
        elif qubit.name in self.qfm:
            return self.qf_port[qubit.name].offset

    def get_gain(self, qubit):
        return self.qd_port[qubit].gain

    def connect(self):
        """Connects to lab instruments using the details specified in the calibration settings."""
        if not self.is_connected:
            try:
                for name in self.instruments:
                    log.info(f"Connecting to {self.name} instrument {name}.")
                    self.instruments[name].connect()
                self.is_connected = True
            except Exception as exception:
                raise_error(
                    RuntimeError,
                    "Cannot establish connection to " f"{self.name} instruments. " f"Error captured: '{exception}'",
                )

    def setup(self):
        if not self.is_connected:
            raise_error(
                RuntimeError,
                "There is no connection to the instruments, the setup cannot be completed",
            )

        for name in self.instruments:
            # Set up every with the platform settings and the instrument settings
            self.instruments[name].setup(
                **self.settings["settings"],
                **self.settings["instruments"][name]["settings"],
            )

        # Generate ro_channel[qubit], qd_channel[qubit], qf_channel[qubit], qrm[qubit], qcm[qubit], lo_qrm[qubit], lo_qcm[qubit]
        self.ro_channel = {}  # readout
        self.qd_channel = {}  # qubit drive
        self.qf_channel = {}  # qubit flux
        self.qb_channel = {}  # qubit flux biassing
        self.qrm = {}  # qubit readout module
        self.qdm = {}  # qubit drive module
        self.qfm = {}  # qubit flux module
        self.qbm = {}  # qubit flux biassing module
        self.ro_port = {}
        self.qd_port = {}
        self.qf_port = {}
        self.qb_port = {}
        for qubit in self.qubit_channel_map:
            self.ro_channel[qubit] = self.qubit_channel_map[qubit][0]
            self.qd_channel[qubit] = self.qubit_channel_map[qubit][1]
            self.qb_channel[qubit] = self.qubit_channel_map[qubit][2]
            self.qf_channel[qubit] = self.qubit_channel_map[qubit][3]

            if not self.qubit_instrument_map[qubit][0] is None:
                self.qrm[qubit] = self.instruments[self.qubit_instrument_map[qubit][0]]
                self.ro_port[qubit] = self.qrm[qubit].ports[
                    self.qrm[qubit].channel_port_map[self.qubit_channel_map[qubit][0]]
                ]
            if not self.qubit_instrument_map[qubit][1] is None:
                self.qdm[qubit] = self.instruments[self.qubit_instrument_map[qubit][1]]
                self.qd_port[qubit] = self.qdm[qubit].ports[
                    self.qdm[qubit].channel_port_map[self.qubit_channel_map[qubit][1]]
                ]
            if not self.qubit_instrument_map[qubit][2] is None:
                self.qfm[qubit] = self.instruments[self.qubit_instrument_map[qubit][2]]
                self.qf_port[qubit] = self.qfm[qubit].ports[
                    self.qfm[qubit].channel_port_map[self.qubit_channel_map[qubit][2]]
                ]
            if not self.qubit_instrument_map[qubit][3] is None:
                self.qbm[qubit] = self.instruments[self.qubit_instrument_map[qubit][3]]
                self.qb_port[qubit] = self.qbm[qubit].dacs[self.qubit_channel_map[qubit][3]]

    def start(self):
        if self.is_connected:
            for name in self.instruments:
                self.instruments[name].start()

    def stop(self):
        if self.is_connected:
            for name in self.instruments:
                self.instruments[name].stop()

    def disconnect(self):
        if self.is_connected:
            for name in self.instruments:
                self.instruments[name].disconnect()
            self.is_connected = False

    def execute_pulse_sequence(self, sequence: PulseSequence, nshots=None):
        if not self.is_connected:
            raise_error(RuntimeError, "Execution failed because instruments are not connected.")
        if nshots is None:
            nshots = self.hardware_avg

        instrument_pulses = {}
        changed = {}

        readout_instruments = [
            self.instruments[instrument]
            for instrument in self.instruments
            if self.settings["instruments"][instrument]["roles"] == ["readout"]
        ]

        control_instruments = [
            self.instruments[instrument]
            for instrument in self.instruments
            if self.settings["instruments"][instrument]["roles"] == ["control"]
        ]

        # STEP 1: upload sequence
        for instrument in readout_instruments + control_instruments:
            instrument_pulses[instrument.name] = copy.deepcopy(sequence.get_channel_pulses(*instrument.channels))
            for pulse in instrument_pulses[instrument.name]:
                # FIXME: this will not work with arbitrary frequencies
                if abs(pulse.frequency) > instrument.FREQUENCY_LIMIT:
                    changed[pulse] = pulse.serial
                    if instrument in readout_instruments:
                        if_frequency = self.native_gates["single_qubit"][pulse.qubit]["MZ"]["if_frequency"]
                        self.set_lo_readout_frequency(pulse.qubit, pulse.frequency - if_frequency)
                    elif instrument in control_instruments:
                        if_frequency = self.native_gates["single_qubit"][pulse.qubit]["RX"]["if_frequency"]
                        self.set_lo_drive_frequency(pulse.qubit, pulse.frequency - if_frequency)
                    pulse.frequency = if_frequency
            instrument.process_pulse_sequence(instrument_pulses[instrument.name], nshots, self.relaxation_time)
            instrument.upload()

        # STEP 2: play sequence
        for instrument in readout_instruments + control_instruments:
            if instrument_pulses[instrument.name]:
                instrument.play_sequence()
        # STEP 3: acquire results
        acquisition_results = {}
        for instrument in readout_instruments:
            if instrument_pulses[instrument.name] and instrument_pulses[instrument.name].ro_pulses:
                results = instrument.acquire()
                existing_keys = set(acquisition_results.keys()) & set(results.keys())
                for key, value in results.items():
                    if key in existing_keys:
                        acquisition_results[key].update(value)
                    else:
                        acquisition_results[key] = value

        data = {}
        for serial in acquisition_results:
            for if_pulse, original in changed.items():
                if serial == if_pulse.serial:
                    data[original] = data[if_pulse.qubit] = ExecutionResults.from_components(
                        *acquisition_results[serial]
                    )

        return data

    def sweep(self, sequence, *sweepers, nshots=1024, average=True, relaxation_time=None):
        results = {}
        sweeper_pulses = {}
        # create copy of the sequence
        copy_sequence = copy.deepcopy(sequence)
        map_original_shifted = {pulse: pulse.serial for pulse in copy.deepcopy(copy_sequence).ro_pulses}

        # create dictionary containing pulses for each sweeper that point to the same original sequence
        # which is copy_sequence
        for sweeper in sweepers:
            if sweeper.pulses is not None:
                sweeper_pulses[sweeper.parameter] = {
                    pulse.serial: pulse for pulse in copy_sequence if pulse in sweeper.pulses
                }

        # perform sweeping recursively
        self._sweep_recursion(
            copy_sequence,
            copy.deepcopy(sequence),
            *sweepers,
            nshots=nshots,
            average=average,
            relaxation_time=relaxation_time,
            results=results,
            sweeper_pulses=sweeper_pulses,
            map_original_shifted=map_original_shifted,
        )

        return results

    def _sweep_recursion(
        self,
        sequence,
        original_sequence,
        *sweepers,
        nshots=1024,
        average=True,
        relaxation_time=None,
        results=None,
        sweeper_pulses=None,
        map_original_shifted=None,
    ):
        sweeper = sweepers[0]

        # store values before starting to sweep
        original_value = self._save_original_value(sweeper, sweeper_pulses)

        # perform sweep recursively
        for value in sweeper.values:
            self._update_pulse_sequence_parameters(
                sweeper, sweeper_pulses, original_sequence, map_original_shifted, value
            )
            if len(sweepers) > 1:
                self._sweep_recursion(
                    sequence,
                    original_sequence,
                    *sweepers[1:],
                    nshots=nshots,
                    average=average,
                    relaxation_time=relaxation_time,
                    results=results,
                    sweeper_pulses=sweeper_pulses,
                    map_original_shifted=map_original_shifted,
                )
            else:
                new_sequence = copy.deepcopy(sequence)
                result = self.execute_pulse_sequence(new_sequence, nshots)
                # colllect result and append to original pulse
                for original_pulse, new_serial in map_original_shifted.items():
                    acquisition = result[new_serial].average if average else result[new_serial]

                    if original_pulse.serial in results:
                        results[original_pulse.serial] += acquisition
                        results[original_pulse.qubit] += acquisition
                    else:
                        results[original_pulse.serial] = acquisition
                        results[original_pulse.qubit] = copy.copy(results[original_pulse.serial])

        # restore initial value of the pulse
        self._restore_initial_value(sweeper, sweeper_pulses, original_value)

    def _save_original_value(self, sweeper, sweeper_pulses):
        """Helper method for _sweep_recursion"""
        original_value = {}
        # save original value of the parameter swept
        if sweeper.pulses is not None:
            pulses = sweeper_pulses[sweeper.parameter]
            for pulse in pulses:
                original_value[pulse] = getattr(pulses[pulse], sweeper.parameter.name)
<<<<<<< HEAD
=======

        if sweeper.qubits is not None:
            for qubit in sweeper.qubits:
                if sweeper.parameter is Parameter.attenuation:
                    original_value[qubit.name] = self.get_attenuation(qubit)
                elif sweeper.parameter is Parameter.gain:
                    original_value[qubit.name] = self.get_gain(qubit)
                elif sweeper.parameter is Parameter.bias:
                    original_value[qubit.name] = self.get_bias(qubit)

>>>>>>> 89afa702
        return original_value

    def _restore_initial_value(self, sweeper, sweeper_pulses, original_value):
        """Helper method for _sweep_recursion"""
        if sweeper.pulses is not None:
            pulses = sweeper_pulses[sweeper.parameter]
            for pulse in pulses:
                setattr(pulses[pulse], sweeper.parameter.name, original_value[pulse])

        if sweeper.qubits is not None:
            for qubit in sweeper.qubits:
                if sweeper.parameter is Parameter.attenuation:
                    self.set_attenuation(qubit, original_value[qubit.name])
                elif sweeper.parameter is Parameter.gain:
                    self.set_gain(qubit, original_value[qubit.name])
                elif sweeper.parameter is Parameter.bias:
                    self.set_bias(qubit, original_value[qubit.name])

    def _update_pulse_sequence_parameters(
        self, sweeper, sweeper_pulses, original_sequence, map_original_shifted, value
    ):
        """Helper method for _sweep_recursion"""
        if sweeper.pulses is not None:
            pulses = sweeper_pulses[sweeper.parameter]
            for pulse in pulses:
                update_value = value
                if sweeper.parameter is Parameter.frequency:
                    if pulses[pulse].type is PulseType.READOUT:
                        update_value += self.qubits[pulses[pulse].qubit].readout_frequency
                    else:
                        update_value += self.qubits[pulses[pulse].qubit].drive_frequency
                    setattr(pulses[pulse], sweeper.parameter.name, update_value)
                elif sweeper.parameter is Parameter.amplitude:
                    if pulses[pulse].type is PulseType.READOUT:
                        current_amplitude = self.native_gates["single_qubit"][pulses[pulse].qubit]["MZ"]["amplitude"]
                    else:
                        current_amplitude = self.native_gates["single_qubit"][pulses[pulse].qubit]["RX"]["amplitude"]
                    setattr(pulses[pulse], sweeper.parameter.name, float(current_amplitude * update_value))
                if pulses[pulse].type is PulseType.READOUT:
                    to_modify = [
                        pulse1 for pulse1 in original_sequence.ro_pulses if pulse1.qubit == pulses[pulse].qubit
                    ]
                    if to_modify:
                        map_original_shifted[to_modify[0]] = pulses[pulse].serial

        if sweeper.qubits is not None:
            for qubit in sweeper.qubits:
                if sweeper.parameter is Parameter.attenuation:
                    self.set_attenuation(qubit, value)
                elif sweeper.parameter is Parameter.gain:
                    self.set_gain(qubit, value)
                elif sweeper.parameter is Parameter.bias:
                    self.set_bias(qubit, value)

    def measure_fidelity(self, qubits=None, nshots=None):
        self.reload_settings()
        if not qubits:
            qubits = self.qubits
        results = {}
        for qubit in qubits:
            self.qrm[qubit].ports["i1"].hardware_demod_en = True  # required for binning
            # create exc sequence
            sequence_exc = PulseSequence()
            RX_pulse = self.create_RX_pulse(qubit, start=0)
            ro_pulse = self.create_qubit_readout_pulse(qubit, start=RX_pulse.duration)
            sequence_exc.add(RX_pulse)
            sequence_exc.add(ro_pulse)
            amplitude, phase, i, q = self.execute_pulse_sequence(sequence_exc, nshots=nshots)[
                "demodulated_integrated_binned"
            ][ro_pulse.serial]

            iq_exc = i + 1j * q

            sequence_gnd = PulseSequence()
            ro_pulse = self.create_qubit_readout_pulse(qubit, start=0)
            sequence_gnd.add(ro_pulse)

            amplitude, phase, i, q = self.execute_pulse_sequence(sequence_gnd, nshots=nshots)[
                "demodulated_integrated_binned"
            ][ro_pulse.serial]
            iq_gnd = i + 1j * q

            iq_mean_exc = np.mean(iq_exc)
            iq_mean_gnd = np.mean(iq_gnd)
            origin = iq_mean_gnd

            iq_gnd_translated = iq_gnd - origin
            iq_exc_translated = iq_exc - origin
            rotation_angle = np.angle(np.mean(iq_exc_translated))
            # rotation_angle = np.angle(iq_mean_exc - origin)
            iq_exc_rotated = iq_exc_translated * np.exp(-1j * rotation_angle) + origin
            iq_gnd_rotated = iq_gnd_translated * np.exp(-1j * rotation_angle) + origin

            # sort both lists of complex numbers by their real components
            # combine all real number values into one list
            # for each item in that list calculate the cumulative distribution
            # (how many items above that value)
            # the real value that renders the biggest difference between the two distributions is the threshold
            # that is the one that maximises fidelity

            real_values_exc = iq_exc_rotated.real
            real_values_gnd = iq_gnd_rotated.real
            real_values_combined = np.concatenate((real_values_exc, real_values_gnd))
            real_values_combined.sort()

            cum_distribution_exc = [
                sum(map(lambda x: x.real >= real_value, real_values_exc)) for real_value in real_values_combined
            ]
            cum_distribution_gnd = [
                sum(map(lambda x: x.real >= real_value, real_values_gnd)) for real_value in real_values_combined
            ]
            cum_distribution_diff = np.abs(np.array(cum_distribution_exc) - np.array(cum_distribution_gnd))
            argmax = np.argmax(cum_distribution_diff)
            threshold = real_values_combined[argmax]
            errors_exc = nshots - cum_distribution_exc[argmax]
            errors_gnd = cum_distribution_gnd[argmax]
            fidelity = cum_distribution_diff[argmax] / nshots
            assignment_fidelity = 1 - (errors_exc + errors_gnd) / nshots / 2
            # assignment_fidelity = 1/2 + (cum_distribution_exc[argmax] - cum_distribution_gnd[argmax])/nshots/2
            results[qubit] = ((rotation_angle * 360 / (2 * np.pi)) % 360, threshold, fidelity, assignment_fidelity)
        return results<|MERGE_RESOLUTION|>--- conflicted
+++ resolved
@@ -45,6 +45,104 @@
         self.qubit_channel_map = self.settings["qubit_channel_map"]
         self.hardware_avg = self.settings["settings"]["hardware_avg"]
         self.relaxation_time = self.settings["settings"]["relaxation_time"]
+
+        # FIX: Set attenuation again to the original value after sweep attenuation in punchout
+        if hasattr(self, "qubit_instrument_map"):
+            for qubit in range(self.nqubits):
+                instrument_name = self.qubit_instrument_map[qubit][0]
+                port = self.qrm[qubit].channel_port_map[self.qubit_channel_map[qubit][0]]
+                att = self.current_config["instruments"][instrument_name]["settings"]["ports"][port]["attenuation"]
+                self.ro_port[qubit].attenuation = att
+
+    def update(self, updates: dict):
+        r"""Updates platform dependent runcard parameters and set up platform instruments if needed.
+
+        Args:
+
+            updates (dict): Dictionary containing the parameters to update the runcard.
+        """
+        for par, values in updates.items():
+            for qubit, value in values.items():
+                # log.info(f"qubit readout instrument: {self.qubit_instrument_map[qubit][0]}")
+                # log.info(f"qubit drive instrument: {self.qubit_instrument_map[qubit][1]}")
+                # log.info(f"qubit bias instrument: {self.qubit_instrument_map[qubit][2]}")
+                # log.info(f"qubit flux instrument: {self.qubit_instrument_map[qubit][3]}")
+
+                # log.info(f"qubit read out channel: {self.ro_channel[qubit]}")
+                # log.info(f"qubit qubit drive channel: {self.qd_channel[qubit]}")
+                # log.info(f"qubit qubit bias channel: {self.qb_channel[qubit]}")
+                # log.info(f"qubit qubit flux channel: {self.qf_channel[qubit]}")
+                # log.info(f"attenuation before updating: {self.ro_port[qubit].attenuation}")
+
+                # resonator_punchout_attenuation
+                if par == "readout_attenuation":
+                    attenuation = int(value)
+                    # save current_config
+                    instrument_name = self.qubit_instrument_map[qubit][0]
+                    port = self.qrm[qubit].channel_port_map[self.qubit_channel_map[qubit][0]]
+                    self.current_config["instruments"][instrument_name]["settings"]["ports"][port][
+                        "attenuation"
+                    ] = attenuation
+                    # configure RO attenuation
+                    self.ro_port[qubit].attenuation = attenuation
+
+                # resonator_spectroscopy_flux / qubit_spectroscopy_flux
+                if par == "sweetspot":
+                    sweetspot = float(value)
+                    # save current_config
+                    instrument_name = self.qubit_instrument_map[qubit][2]
+                    port = elf.qrm[qubit].channel_port_map[self.qubit_channel_map[qubit][2]]
+                    self.current_config["instruments"][instrument_name]["settings"]["ports"][port][offset] = sweetspot
+                    # configure instrument qcm_bb offset
+                    self.qb_port[qubit].current = sweetspot
+
+                # qubit_spectroscopy / qubit_spectroscopy_flux / ramsey
+                if par == "drive_frequency":
+                    freq = int(value * 1e9)
+
+                    # update Qblox qubit LO drive frequency config
+                    instrument_name = self.qubit_instrument_map[qubit][1]
+                    port = self.qdm[qubit].channel_port_map[self.qubit_channel_map[qubit][1]]
+                    drive_if = self.native_single_qubit_gates[qubit]["RX"]["if_frequency"]
+                    self.current_config["instruments"][instrument_name]["settings"]["ports"][port]["lo_frequency"] = (
+                        freq - drive_if
+                    )
+
+                    # set Qblox qubit LO drive frequency
+                    self.qd_port[qubit].lo_frequency = freq - drive_if
+
+                # classification
+                if par == "threshold":
+                    threshold = float(value)
+                    # update Qblox qubit classification threshold
+                    instrument_name = self.qubit_instrument_map[qubit][0]
+                    self.current_config["instruments"][instrument_name]["settings"]["classification_parameters"][qubit][
+                        "threshold"
+                    ] = threshold
+
+                    self.instruments[instrument_name].setup(
+                        **self.current_config["settings"],
+                        **self.current_config["instruments"][instrument_name]["settings"],
+                    )
+
+                # classification
+                if par == "iq_angle":
+                    rotation_angle = float(value)
+                    rotation_angle = (
+                        -rotation_angle * 360 / (2 * np.pi)
+                    ) % 360  # save rotation angle in degrees for qblox
+                    # update Qblox qubit classification iq angle
+                    instrument_name = self.qubit_instrument_map[qubit][0]
+                    self.current_config["instruments"][instrument_name]["settings"]["classification_parameters"][qubit][
+                        "rotation_angle"
+                    ] = rotation_angle
+
+                    self.instruments[instrument_name].setup(
+                        **self.current_config["settings"],
+                        **self.current_config["instruments"][instrument_name]["settings"],
+                    )
+
+                super().update(updates)
 
         # FIX: Set attenuation again to the original value after sweep attenuation in punchout
         if hasattr(self, "qubit_instrument_map"):
@@ -441,8 +539,6 @@
             pulses = sweeper_pulses[sweeper.parameter]
             for pulse in pulses:
                 original_value[pulse] = getattr(pulses[pulse], sweeper.parameter.name)
-<<<<<<< HEAD
-=======
 
         if sweeper.qubits is not None:
             for qubit in sweeper.qubits:
@@ -453,7 +549,6 @@
                 elif sweeper.parameter is Parameter.bias:
                     original_value[qubit.name] = self.get_bias(qubit)
 
->>>>>>> 89afa702
         return original_value
 
     def _restore_initial_value(self, sweeper, sweeper_pulses, original_value):
