from dataclasses import InitVar, dataclass
from enum import Enum, auto
from typing import Optional

from qibo.config import raise_error

from qibolab.platforms.abstract import AbstractPlatform
from qibolab.result import (
    AveragedIntegratedResults,
    AveragedRawWaveformResults,
    AveragedStateResults,
    IntegratedResults,
    RawWaveformResults,
    StateResults,
)


class DesignPlatform(AbstractPlatform):
    """Platform that using an instrument design.

    This will maybe replace the ``AbstractPlatform`` object
    and work as a generic platform that works with an arbitrary
    ``InstrumentDesign``.
    """

    def __init__(self, name, design, runcard):
        super().__init__(name, runcard)
        self.design = design

    def connect(self):
        self.design.connect()
        self.is_connected = True

    def setup(self):
        self.design.setup()

    def start(self):
        self.design.start()

    def stop(self):
        self.design.stop()

    def disconnect(self):
        self.design.disconnect()
        self.is_connected = False

    def execute_pulse_sequence(self, sequence, options, **kwargs):
        """Executes a pulse sequence.

        Args:
            sequence (:class:`qibolab.pulses.PulseSequence`): Pulse sequence to execute.
            options (:class:`qibolab.platforms.platform.ExecutionParameters`) Class holding the execution options.
            **kwargs: May need them for something
        Returns:
            Readout results acquired by after execution.
        """
        if options.relaxation_time is None:
            options.relaxation_time = self.relaxation_time

        return self.design.play(self.qubits, options, sequence)

    def sweep(self, sequence, options, *sweepers, **kwargs):
        """Executes a pulse sequence for different values of sweeped parameters.
        Useful for performing chip characterization.

        Args:
            sequence (:class:`qibolab.pulses.PulseSequence`): Pulse sequence to execute.
            options (:class:`qibolab.platforms.platform.ExecutionParameters`) Class holding the execution options.
            *sweepers (:class:`qibolab.sweeper.Sweeper`): Sweeper objects that specify which
                parameters are being sweeped.
            **kwargs: May need them for something

        Returns:
            Readout results acquired by after execution.
        """
        if options.relaxation_time is None:
            options.relaxation_time = self.relaxation_time

        return self.design.sweep(
            self.qubits,
            options,
            sequence,
            *sweepers,
        )

    def set_lo_drive_frequency(self, qubit, freq):
        self.qubits[qubit].drive.local_oscillator.frequency = freq

    def get_lo_drive_frequency(self, qubit):
        return self.qubits[qubit].drive.local_oscillator.frequency

    def set_lo_readout_frequency(self, qubit, freq):
        self.qubits[qubit].readout.local_oscillator.frequency = freq

    def get_lo_readout_frequency(self, qubit):
        return self.qubits[qubit].readout.local_oscillator.frequency

    def set_lo_twpa_frequency(self, qubit, freq):
        self.qubits[qubit].twpa.local_oscillator.frequency = freq

    def get_lo_twpa_frequency(self, qubit):
        return self.qubits[qubit].twpa.local_oscillator.frequency

    def set_lo_twpa_power(self, qubit, power):
        self.qubits[qubit].twpa.local_oscillator.power = power

    def get_lo_twpa_power(self, qubit):
        return self.qubits[qubit].twpa.local_oscillator.power

    def set_attenuation(self, qubit, att):
        raise_error(NotImplementedError, f"{self.name} does not support attenuation.")

    def get_attenuation(self, qubit):
        raise_error(NotImplementedError, f"{self.name} does not support attenuation.")

    def set_gain(self, qubit, gain):
        raise_error(NotImplementedError, f"{self.name} does not support gain.")

    def get_gain(self, qubit):
        raise_error(NotImplementedError, f"{self.name} does not support gain.")

    def set_bias(self, qubit, bias):
        self.qubits[qubit].flux.bias = bias

    def get_bias(self, qubit):
        return self.qubits[qubit].flux.bias


class AcquisitionType(Enum):
    """
    Types of data acquisition from hardware.

    SPECTROSCOPY: Zurich Integration mode for RO frequency sweeps,
    INTEGRATION: Demodulate and integrate the waveform,
    RAW: Acquire the waveform as it is,
    DISCRIMINATION: Demodulate, integrate the waveform and discriminate among states based on the voltages

    """

    RAW = auto()
    INTEGRATION = auto()
    DISCRIMINATION = auto()


class AveragingMode(Enum):
    """
    Types of data averaging from hardware.

    CYLIC: Better averaging for noise,
    SINGLESHOT: False averaging,
    [SEQUENTIAL: Worse averaging for noise]

    """

    CYCLIC = auto()
    SINGLESHOT = auto()


@dataclass(frozen=True)
class ExecutionParameters:
    """Data structure to deal with execution parameters

    :nshots: nshots (int): Number of shots to sample from the experiment. Default is 1024.
    relaxation_time (int): Time to wait for the qubit to relax to its ground state between shots in s.
                If ``None`` the default value provided as ``relaxation_time`` in the runcard will be used.
    :fast_reset (bool): Enable or disable fast reset
    :acquisition_type (AcquisitionType): Data acquisition mode
    :averaging_mode (AveragingMode): Data averaging mode
    """

    nshots: Optional[int] = 1024
    relaxation_time: Optional[float] = None
    fast_reset: bool = False
    acquisition_type: AcquisitionType = AcquisitionType.DISCRIMINATION
    averaging_mode: AveragingMode = AveragingMode.SINGLESHOT

<<<<<<< HEAD
=======
    def __post_init__(self):
        if not isinstance(self.acquisition_type, AcquisitionType):
            raise TypeError("acquisition_type is not valid")
        if not isinstance(self.averaging_mode, AveragingMode):
            raise TypeError("averaging mode is not valid")

>>>>>>> f24291d3
    @property
    def results_type(self):
        """Returns corresponding results class"""
        return RESULTS_TYPE[self.averaging_mode][self.acquisition_type]

<<<<<<< HEAD

RESULTS_TYPE = {
    AveragingMode.CYCLIC: {
        AcquisitionType.INTEGRATION: AveragedIntegratedResults,
        AcquisitionType.RAW: AveragedRawWaveformResults,
        AcquisitionType.DISCRIMINATION: AveragedStateResults,
    },
    AveragingMode.SINGLESHOT: {
        AcquisitionType.INTEGRATION: IntegratedResults,
        AcquisitionType.RAW: RawWaveformResults,
        AcquisitionType.DISCRIMINATION: StateResults,
    },
}
=======
    RESULTS_TYPE = {
        AveragingMode.CYCLIC: {
            AcquisitionType.INTEGRATION: AveragedIntegratedResults,
            AcquisitionType.RAW: AveragedRawWaveformResults,
            AcquisitionType.DISCRIMINATION: AveragedStateResults,
        },
        AveragingMode.SINGLESHOT: {
            AcquisitionType.INTEGRATION: IntegratedResults,
            AcquisitionType.RAW: RawWaveformResults,
            AcquisitionType.DISCRIMINATION: StateResults,
        },
    }
>>>>>>> f24291d3
<|MERGE_RESOLUTION|>--- conflicted
+++ resolved
@@ -174,35 +174,17 @@
     acquisition_type: AcquisitionType = AcquisitionType.DISCRIMINATION
     averaging_mode: AveragingMode = AveragingMode.SINGLESHOT
 
-<<<<<<< HEAD
-=======
     def __post_init__(self):
         if not isinstance(self.acquisition_type, AcquisitionType):
             raise TypeError("acquisition_type is not valid")
         if not isinstance(self.averaging_mode, AveragingMode):
             raise TypeError("averaging mode is not valid")
 
->>>>>>> f24291d3
     @property
     def results_type(self):
         """Returns corresponding results class"""
         return RESULTS_TYPE[self.averaging_mode][self.acquisition_type]
 
-<<<<<<< HEAD
-
-RESULTS_TYPE = {
-    AveragingMode.CYCLIC: {
-        AcquisitionType.INTEGRATION: AveragedIntegratedResults,
-        AcquisitionType.RAW: AveragedRawWaveformResults,
-        AcquisitionType.DISCRIMINATION: AveragedStateResults,
-    },
-    AveragingMode.SINGLESHOT: {
-        AcquisitionType.INTEGRATION: IntegratedResults,
-        AcquisitionType.RAW: RawWaveformResults,
-        AcquisitionType.DISCRIMINATION: StateResults,
-    },
-}
-=======
     RESULTS_TYPE = {
         AveragingMode.CYCLIC: {
             AcquisitionType.INTEGRATION: AveragedIntegratedResults,
@@ -214,5 +196,4 @@
             AcquisitionType.RAW: RawWaveformResults,
             AcquisitionType.DISCRIMINATION: StateResults,
         },
-    }
->>>>>>> f24291d3
+    }