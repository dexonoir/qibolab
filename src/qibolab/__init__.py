--- conflicted
+++ resolved
@@ -5,20 +5,10 @@
 
 from qibo.config import raise_error
 
-<<<<<<< HEAD
-from qibolab.result import (
-    AveragedIntegratedResults,
-    AveragedRawWaveformResults,
-    AveragedSampleResults,
-    IntegratedResults,
-    RawWaveformResults,
-    SampleResults,
-=======
 from qibolab.execution_parameters import (
     AcquisitionType,
     AveragingMode,
     ExecutionParameters,
->>>>>>> 13e237c0
 )
 from qibolab.platform import Platform
 
