""" RFSoC FPGA driver.

This driver needs the library Qick installed
Supports the following FPGA:
 *   RFSoC 4x2
"""

import pickle
import socket
from dataclasses import dataclass
from typing import Dict, List, Optional, Tuple, Union

import numpy as np

from qibolab import AcquisitionType, AveragingMode, ExecutionParameters
<<<<<<< HEAD
from qibolab.instruments.abstract import Instrument
=======
from qibolab.instruments.abstract import Controller
>>>>>>> d9cfe19f
from qibolab.platform import Qubit
from qibolab.pulses import PulseSequence, PulseType
from qibolab.result import IntegratedResults, SampleResults
from qibolab.sweeper import Parameter, Sweeper


@dataclass
class QickProgramConfig:
    sampling_rate: int = 9_830_400_000
    repetition_duration: int = 100_000
    adc_trig_offset: int = 200
    max_gain: int = 32_000
    reps: int = 1000
    expts: Optional[int] = None


<<<<<<< HEAD
class TII_RFSOC4x2(Instrument):
=======
class TII_RFSOC4x2(Controller):
>>>>>>> d9cfe19f
    """Instrument object for controlling the RFSoC4x2 FPGA.
    Playing pulses requires first the execution of the ``setup`` function.
    The two way of executing pulses are with ``play`` (for arbitrary
    qibolab ``PulseSequence``) or with ``sweep`` that execute a
    ``PulseSequence`` object with one or more ``Sweeper``.

    Args:
        name (str): Name of the instrument instance.
    Attributes:
        cfg (QickProgramConfig): Configuration dictionary required for pulse execution.
        soc (QickSoc): ``Qick`` object needed to access system blocks.
    """

    def __init__(self, name: str, address: str):
        super().__init__(name, address=address)
        self.host, self.port = address.split(":")
        self.port = int(self.port)
        self.cfg = QickProgramConfig()  # Containes the main settings

    def connect(self):
        """Empty method to comply with Instrument interface."""

    def start(self):
        """Empty method to comply with Instrument interface."""

    def stop(self):
        """Empty method to comply with Instrument interface."""

    def disconnect(self):
        """Empty method to comply with Instrument interface."""

    def setup(
        self,
        sampling_rate: int = None,
        relaxation_time: int = None,
        adc_trig_offset: int = None,
        max_gain: int = None,
    ):
        """Changes the configuration of the instrument.

        Args:
            sampling_rate (int): sampling rate of the RFSoC (Hz).
            relaxation_time (int): delay before readout (ns).
            adc_trig_offset (int): single offset for all adc triggers
                                   (tproc CLK ticks).
            max_gain (int): maximum output power of the DAC (DAC units).
        """
        if sampling_rate is not None:
            self.cfg.sampling_rate = sampling_rate
        if relaxation_time is not None:
            self.cfg.repetition_duration = relaxation_time
        if adc_trig_offset is not None:
            self.cfg.adc_trig_offset = adc_trig_offset
        if max_gain is not None:
            self.cfg.max_gain = max_gain

    def _execute_pulse_sequence(
        self,
        cfg: QickProgramConfig,
        sequence: PulseSequence,
        qubits: List[Qubit],
        readouts_per_experiment: int,
        average: bool,
    ) -> Tuple[list, list]:
        """Prepares the dictionary to send to the qibosoq server in order
           to execute a PulseSequence.

        Args:
            cfg: QickProgramConfig object with general settings for Qick programs
            sequence: arbitrary PulseSequence object to execute
            qubits: list of qubits of the platform
            readouts_per_experiment: number of readout pulse to execute
            average: if True returns averaged results, otherwise single shots
        Returns:
            Lists of I and Q value measured
        """

        server_commands = {
            "operation_code": "execute_pulse_sequence",
            "cfg": cfg,
            "sequence": sequence,
            "qubits": qubits,
            "readouts_per_experiment": readouts_per_experiment,
            "average": average,
        }
        return self._open_connection(self.host, self.port, server_commands)

    def _execute_single_sweep(
        self,
        cfg: QickProgramConfig,
        sequence: PulseSequence,
        qubits: List[Qubit],
        sweeper: Sweeper,
        readouts_per_experiment: int,
        average: bool,
    ) -> Tuple[list, list]:
        """Prepares the dictionary to send to the qibosoq server in order
           to execute a sweep.

        Args:
            cfg: QickProgramConfig object with general settings for Qick programs
            sequence: arbitrary PulseSequence object to execute
            qubits: list of qubits of the platform
            sweeper: Sweeper object
            readouts_per_experiment: number of readout pulse to execute
            average: if True returns averaged results, otherwise single shots
        Returns:
            Lists of I and Q value measured
        """

        server_commands = {
            "operation_code": "execute_single_sweep",
            "cfg": cfg,
            "sequence": sequence,
            "qubits": qubits,
            "sweeper": sweeper,
            "readouts_per_experiment": readouts_per_experiment,
            "average": average,
        }
        return self._open_connection(self.host, self.port, server_commands)

    @staticmethod
    def _open_connection(host: str, port: int, server_commands: dict):
        """Sends to the server on board all the objects and information needed for
           executing a sweep or a pulse sequence.

           The communication protocol is:
            * pickle the dictionary containing all needed information
            * send to the server the length in byte of the pickled dictionary
            * the server now will wait for that number of bytes
            * send the  pickled dictionary
            * wait for response (arbitray number of bytes)
        Returns:
            Lists of I and Q value measured
        Raise:
            Exception: if the server encounters and error, the same error is raised here
        """
        # open a connection
        with socket.socket(socket.AF_INET, socket.SOCK_STREAM) as sock:
            sock.connect((host, port))
            msg_encoded = pickle.dumps(server_commands)
            # first send 4 bytes with the length of the message
            sock.send(len(msg_encoded).to_bytes(4, "big"))
            sock.send(msg_encoded)
            # wait till the server is sending
            received = bytearray()
            while True:
                tmp = sock.recv(4096)
                if not tmp:
                    break
                received.extend(tmp)
        results = pickle.loads(received)
        if isinstance(results, Exception):
            raise results
        return results["i"], results["q"]

    def play(
        self,
        qubits: List[Qubit],
        sequence: PulseSequence,
        execution_parameters: ExecutionParameters,
    ) -> Dict[str, Union[IntegratedResults, SampleResults]]:
        """Executes the sequence of instructions and retrieves readout results.
           Each readout pulse generates a separate acquisition.
           The relaxation_time and the number of shots have default values.

        Args:
            qubits (list): List of `qibolab.platforms.utils.Qubit` objects
                           passed from the platform.
            execution_parameters (ExecutionParameters): Parameters (nshots,
                                                        relaxation_time,
                                                        fast_reset,
                                                        acquisition_type,
                                                        averaging_mode)
            sequence (`qibolab.pulses.PulseSequence`): Pulse sequence to play.
        Returns:
            A dictionary mapping the readout pulses serial and respective qubits to
            qibolab results objects
        """

        if execution_parameters.acquisition_type is AcquisitionType.RAW:
            raise NotImplementedError("Raw data acquisition is not supported")
        if execution_parameters.fast_reset:
            raise NotImplementedError("Fast reset is not supported")
        # if new value are passed, they are updated in the config obj
        if execution_parameters.nshots is not None:
            self.cfg.reps = execution_parameters.nshots
        if execution_parameters.relaxation_time is not None:
            self.cfg.repetition_duration = execution_parameters.relaxation_time

        if execution_parameters.acquisition_type is AcquisitionType.DISCRIMINATION:
            average = False
        else:
            average = execution_parameters.averaging_mode is AveragingMode.CYCLIC

        toti, totq = self._execute_pulse_sequence(self.cfg, sequence, qubits, len(sequence.ro_pulses), average)

        results = {}
        adcs = np.unique([qubits[p.qubit].feedback.ports[0][1] for p in sequence.ro_pulses])
        for j in range(len(adcs)):
            for i, ro_pulse in enumerate(sequence.ro_pulses):
                i_pulse = np.array(toti[j][i])
                q_pulse = np.array(totq[j][i])

                serial = ro_pulse.serial

                if execution_parameters.acquisition_type is AcquisitionType.DISCRIMINATION:
                    discriminated_shots = self.classify_shots(i_pulse, q_pulse, qubits[ro_pulse.qubit])
                    if execution_parameters.averaging_mode is AveragingMode.CYCLIC:
                        discriminated_shots = np.mean(discriminated_shots, axis=0)
                    result = execution_parameters.results_type(discriminated_shots)
                else:
                    result = execution_parameters.results_type(i_pulse + 1j * q_pulse)
                results[ro_pulse.qubit] = results[serial] = result

        return results

    def classify_shots(self, i_values: List[float], q_values: List[float], qubit: Qubit) -> List[float]:
        """Classify IQ values using qubit threshold and rotation_angle if available in runcard"""

        if qubit.iq_angle is None or qubit.threshold is None:
            return None
        angle = qubit.iq_angle
        threshold = qubit.threshold

        rotated = np.cos(angle) * np.array(i_values) - np.sin(angle) * np.array(q_values)
        shots = np.heaviside(np.array(rotated) - threshold, 0)
        if isinstance(shots, float):
            return [shots]
        return shots

    def recursive_python_sweep(
        self,
        qubits: List[Qubit],
        sequence: PulseSequence,
        or_sequence: PulseSequence,
        *sweepers: Sweeper,
        average: bool,
        execution_parameters: ExecutionParameters,
    ) -> Dict[str, Union[IntegratedResults, SampleResults]]:
        """Execute a sweep of an arbitrary number of Sweepers via recursion.

        Args:
            qubits (list): List of `qibolab.platforms.utils.Qubit` objects
                    passed from the platform.
            sequence (`qibolab.pulses.PulseSequence`): Pulse sequence to play.
                    This object is a deep copy of the original
                    sequence and gets modified.
            or_sequence (`qibolab.pulses.PulseSequence`): Reference to original
                    sequence to not modify.
            *sweepers (`qibolab.Sweeper`): Sweeper objects.
            average (bool): if True averages on nshots
            execution_parameters (ExecutionParameters): Parameters (nshots,
                                                        relaxation_time,
                                                        fast_reset,
                                                        acquisition_type,
                                                        averaging_mode)
        Returns:
            A dictionary mapping the readout pulses serial and respective qubits to
            results objects
        Raises:
            NotImplementedError: if a sweep refers to more than one pulse.
            NotImplementedError: if a sweep refers to a parameter different
                                 from frequency or amplitude.
        """
        # gets a list containing the original sequence output serials
        original_ro = [ro.serial for ro in or_sequence.ro_pulses]

        # If there are no sweepers run ExecutePulseSequence acquisition.
        # Last layer for recursion.
        if len(sweepers) == 0:
            res = self.play(qubits, sequence, execution_parameters)
            newres = {}
            for idx, key in enumerate(res):
                newres[original_ro[idx // 2]] = res[key]
            return newres

        # If sweepers are still in queue
        else:
            # check that the first (outest) sweeper is supported
            sweeper = sweepers[0]
            if len(sweeper.pulses) > 1:
                raise NotImplementedError("Only one pulse per sweep supported")
            is_amp = sweeper.parameter == Parameter.amplitude
            is_freq = sweeper.parameter == Parameter.frequency
            if not (is_amp or is_freq):
                raise NotImplementedError("Parameter type not implemented")

            # if there is one sweeper supported by qick than use hardware sweep
            if len(sweepers) == 1 and not self.get_if_python_sweep(sequence, qubits, *sweepers):
                toti, totq = self._execute_single_sweep(
                    self.cfg, sequence, qubits, sweepers[0], len(sequence.ro_pulses), average
                )
                # convert results
                res = self.convert_sweep_results(
                    sweepers[0], original_ro, sequence, qubits, toti, totq, execution_parameters
                )
                return res

            # if it's not possible to execute qick sweep re-call function
            else:
                sweep_results = {}
                idx_pulse = or_sequence.index(sweeper.pulses[0])
                for val in sweeper.values:
                    if is_freq:
                        sequence[idx_pulse].frequency = val
                    elif is_amp:
                        sequence[idx_pulse].amplitude = val
                    res = self.recursive_python_sweep(
                        qubits,
                        sequence,
                        or_sequence,
                        *sweepers[1:],
                        average=average,
                        execution_parameters=execution_parameters,
                    )
                    # merge the dictionary obtained with the one already saved
                    sweep_results = self.merge_sweep_results(sweep_results, res)

        return sweep_results

    @staticmethod
    def merge_sweep_results(
        dict_a: Dict[str, Union[IntegratedResults, SampleResults]],
        dict_b: Dict[str, Union[IntegratedResults, SampleResults]],
    ) -> Dict[str, Union[IntegratedResults, SampleResults]]:
        """Merge two dictionary mapping pulse serial to Results object.
        If dict_b has a key (serial) that dict_a does not have, simply add it,
        otherwise sum the two results

        Args:
            dict_a (dict): dict mapping ro pulses serial to qibolab res objects
            dict_b (dict): dict mapping ro pulses serial to qibolab res objects
        Returns:
            A dict mapping the readout pulses serial to qibolab results objects
        """
        for serial in dict_b:
            if serial in dict_a:
                dict_a[serial] = dict_a[serial] + dict_b[serial]
            else:
                dict_a[serial] = dict_b[serial]
        return dict_a

    def get_if_python_sweep(self, sequence: PulseSequence, qubits: List[Qubit], *sweepers: Sweeper) -> bool:
        """Check if a sweeper must be run with python loop or on hardware.

        To be run on qick internal loop a sweep must:
            * not be on the readout frequency
            * be just one sweeper
            * only one pulse per channel supported (for now)

        Args:
            sequence (`qibolab.pulses.PulseSequence`). Pulse sequence to play.
            qubits (list): List of `qibolab.platforms.utils.Qubit` objects
                           passed from the platform.
            *sweepers (`qibolab.Sweeper`): Sweeper objects.
        Returns:
            A boolean value true if the sweeper must be executed by python
            loop, false otherwise
        """

        # if there isn't only a sweeper do a python sweep
        if len(sweepers) != 1:
            return True

        is_freq = sweepers[0].parameter is Parameter.frequency
        is_ro = sweepers[0].pulses[0].type is PulseType.READOUT
        # if it's a sweep on the readout freq do a python sweep
        if is_freq and is_ro:
            return True

        # check if the sweeped pulse is the first on the DAC channel
        already_pulsed = []
        for pulse in sequence:
            pulse_q = qubits[pulse.qubit]
            pulse_is_ro = pulse.type == PulseType.READOUT
            pulse_ch = pulse_q.readout.ports[0][1] if pulse_is_ro else pulse_q.drive.ports[0][1]

            if pulse_ch in already_pulsed:
                return True
            else:
                already_pulsed.append(pulse_ch)

        # if all passed, do a firmware sweep
        return False

    def convert_sweep_results(
        self,
        sweeper: Sweeper,
        original_ro: List[str],
        sequence: PulseSequence,
        qubits: List[Qubit],
        toti: List[float],
        totq: List[float],
        execution_parameters: ExecutionParameters,
    ) -> Dict[str, Union[IntegratedResults, SampleResults]]:
        """Convert sweep res to qibolab dict res

        Args:
            *sweepers (`qibolab.Sweeper`): Sweeper objects.
            original_ro (list): list of ro serials of the original sequence
            sequence (`qibolab.pulses.PulseSequence`). Pulse sequence to play.
            qubits (list): List of `qibolab.platforms.utils.Qubit` objects
                 passed from the platform.
            toti (list): i values
            totq (list): q values
            results_type: qibolab results object
            execution_parameters (ExecutionParameters): Parameters (nshots,
                                                        relaxation_time,
                                                        fast_reset,
                                                        acquisition_type,
                                                        averaging_mode)
        Returns:
            A dict mapping the readout pulses serial to qibolab results objects
        """
        results = {}

        adcs = np.unique([qubits[p.qubit].feedback.ports[0][1] for p in sequence.ro_pulses])
        for k in range(len(adcs)):
            for i, serial in enumerate(original_ro):
                i_pulse = np.array(toti[k][i])
                q_pulse = np.array(totq[k][i])

                i_vals = i_pulse
                q_vals = q_pulse

                if execution_parameters.acquisition_type is AcquisitionType.DISCRIMINATION:
                    average = False
                else:
                    average = execution_parameters.averaging_mode is AveragingMode.CYCLIC

                if not average:
                    shape = i_vals.shape
                    i_vals = np.reshape(i_vals, (self.cfg.reps, *shape[:-1]))
                    q_vals = np.reshape(q_vals, (self.cfg.reps, *shape[:-1]))

                if execution_parameters.acquisition_type is AcquisitionType.DISCRIMINATION:
                    qubit = qubits[sequence.ro_pulses[i].qubit]
                    discriminated_shots = self.classify_shots(i_vals, q_vals, qubit)
                    if execution_parameters.averaging_mode is AveragingMode.CYCLIC:
                        discriminated_shots = np.mean(discriminated_shots, axis=0)
                    result = execution_parameters.results_type(discriminated_shots)
                else:
                    result = execution_parameters.results_type(i_vals + 1j * q_vals)

                results[sequence.ro_pulses[i].qubit] = results[serial] = result
        return results

    def sweep(
        self,
        qubits: List[Qubit],
        sequence: PulseSequence,
        execution_parameters: ExecutionParameters,
        *sweepers: Sweeper,
    ) -> Dict[str, Union[IntegratedResults, SampleResults]]:
        """Executes the sweep and retrieves the readout results.
        Each readout pulse generates a separate acquisition.
        The relaxation_time and the number of shots have default values.

        Args:
            qubits (list): List of `qibolab.platforms.utils.Qubit` objects
                           passed from the platform.
            execution_parameters (ExecutionParameters): Parameters (nshots,
                                                        relaxation_time,
                                                        fast_reset,
                                                        acquisition_type,
                                                        averaging_mode)
            sequence (`qibolab.pulses.PulseSequence`). Pulse sequence to play.
            *sweepers (`qibolab.Sweeper`): Sweeper objects.
        Returns:
            A dictionary mapping the readout pulses serial and respective qubits to
            results objects
        """

        if execution_parameters.acquisition_type is AcquisitionType.RAW:
            raise NotImplementedError("Raw data acquisition is not supported")
        if execution_parameters.fast_reset:
            raise NotImplementedError("Fast reset is not supported")
        # if new value are passed, they are updated in the config obj
        if execution_parameters.nshots is not None:
            self.cfg.reps = execution_parameters.nshots
        if execution_parameters.relaxation_time is not None:
            self.cfg.repetition_duration = execution_parameters.relaxation_time

        if execution_parameters.acquisition_type is AcquisitionType.DISCRIMINATION:
            average = False
        else:
            average = execution_parameters.averaging_mode is AveragingMode.CYCLIC

        # sweepers.values are modified to reflect actual sweeped values
        for sweeper in sweepers:
            if sweeper.parameter == Parameter.frequency:
                sweeper.values += sweeper.pulses[0].frequency
            elif sweeper.parameter == Parameter.amplitude:
                sweeper.values *= sweeper.pulses[0].amplitude

        sweepsequence = sequence.copy()

        results = self.recursive_python_sweep(
            qubits, sweepsequence, sequence, *sweepers, average=average, execution_parameters=execution_parameters
        )

        # sweepers.values are converted back to original relative values
        for sweeper in sweepers:
            if sweeper.parameter == Parameter.frequency:
                sweeper.values -= sweeper.pulses[0].frequency
            elif sweeper.parameter == Parameter.amplitude:
                sweeper.values /= sweeper.pulses[0].amplitude

        return results<|MERGE_RESOLUTION|>--- conflicted
+++ resolved
@@ -13,11 +13,7 @@
 import numpy as np
 
 from qibolab import AcquisitionType, AveragingMode, ExecutionParameters
-<<<<<<< HEAD
-from qibolab.instruments.abstract import Instrument
-=======
 from qibolab.instruments.abstract import Controller
->>>>>>> d9cfe19f
 from qibolab.platform import Qubit
 from qibolab.pulses import PulseSequence, PulseType
 from qibolab.result import IntegratedResults, SampleResults
@@ -34,11 +30,7 @@
     expts: Optional[int] = None
 
 
-<<<<<<< HEAD
-class TII_RFSOC4x2(Instrument):
-=======
 class TII_RFSOC4x2(Controller):
->>>>>>> d9cfe19f
     """Instrument object for controlling the RFSoC4x2 FPGA.
     Playing pulses requires first the execution of the ``setup`` function.
     The two way of executing pulses are with ``play`` (for arbitrary
