--- conflicted
+++ resolved
@@ -16,13 +16,8 @@
 
 from qibolab import AcquisitionType, AveragingMode, ExecutionParameters
 from qibolab.instruments.abstract import AbstractInstrument
-<<<<<<< HEAD
-from qibolab.platforms.abstract import Qubit
+from qibolab.platform import Qubit
 from qibolab.pulses import Drag, Gaussian, Pulse, PulseSequence, PulseType, Rectangular
-=======
-from qibolab.platform import Qubit
-from qibolab.pulses import PulseSequence, PulseType
->>>>>>> 5c1561a5
 from qibolab.result import IntegratedResults, SampleResults
 from qibolab.sweeper import Parameter, Sweeper
 
@@ -79,8 +74,9 @@
     for idx, jdx in enumerate(sweeper.indexes):
         if sweeper.parameter[idx] is rfsoc.Parameter.FREQUENCY:
             pulse = sequence[jdx]
+            pulse_type = pulse.type.name.lower()
             try:
-                lo_frequency = getattr(qubits[pulse.qubit], pulse.type.name.lower()).local_oscillator._frequency
+                lo_frequency = getattr(qubits[pulse.qubit], pulse_type).local_oscillator._frequency
             except NotImplementedError:
                 lo_frequency = 0
 
