"""Qblox Cluster QCM driver."""

import json

from qblox_instruments.qcodes_drivers.cluster import Cluster as QbloxCluster
from qblox_instruments.qcodes_drivers.qcm_qrm import QcmQrm as QbloxQrmQcm
from qibo.config import log

from qibolab.instruments.qblox.module import ClusterModule
from qibolab.instruments.qblox.q1asm import (
    Block,
    Register,
    convert_phase,
    loop_block,
    wait_block,
)
from qibolab.instruments.qblox.sequencer import Sequencer, WaveformsBuffer
from qibolab.instruments.qblox.sweeper import QbloxSweeper, QbloxSweeperType
from qibolab.pulses import Pulse, PulseSequence, PulseType
from qibolab.sweeper import Parameter, Sweeper, SweeperType


class ClusterQCM_BB(ClusterModule):
    """Qblox Cluster Qubit Control Module Baseband driver.

    Qubit Control Module (QCM) is an arbitratry wave generator with two DACs connected to
    four output ports. It can sinthesise either four independent real signals or two
    complex signals, using ports 0 and 2 to output the i(in-phase) component and
    ports 1 and 3 the q(quadrature) component. The sampling rate of its DAC is 1 GSPS.
    https://www.qblox.com/cluster

    The class aims to simplify the configuration of the instrument, exposing only
    those parameters most frequencly used and hiding other more complex components.

    A reference to the underlying `qblox_instruments.qcodes_drivers.qcm_qrm.QRM_QCM`
    object is provided via the attribute `device`, allowing the advanced user to gain
    access to the features that are not exposed directly by the class.

    In order to accelerate the execution, the instrument settings are cached, so that
    the communication with the instrument only happens when the parameters change.
    This caching is done with the method `_set_device_parameter(target, *parameters, value)`.

    .. code-block:: text

            ports:
                o1:
                    channel                      : L4-1
                    gain                         : 0.2 # -1.0<=v<=1.0
                    offset                       : 0   # -2.5<=v<=2.5
                o2:
                    channel                      : L4-2
                    gain                         : 0.2 # -1.0<=v<=1.0
                    offset                       : 0   # -2.5<=v<=2.5
                o3:
                    channel                      : L4-3
                    gain                         : 0.2 # -1.0<=v<=1.0
                    offset                       : 0   # -2.5<=v<=2.5
                o4:
                    channel                      : L4-4
                    gain                         : 0.2 # -1.0<=v<=1.0
                    offset                       : 0   # -2.5<=v<=2.5

    Attributes:
        name (str): A unique name given to the instrument.
        address (str): IP_address:module_number (the IP address of the cluster and
            the module number)
        device (QbloxQrmQcm): A reference to the underlying
            `qblox_instruments.qcodes_drivers.qcm_qrm.QcmQrm` object. It can be used to access other
            features not directly exposed by this wrapper.
            https://qblox-qblox-instruments.readthedocs-hosted.com/en/master/api_reference/qcm_qrm.html
        ports = A dictionary giving access to the output ports objects.

            - ports['o1']
            - ports['o2']
            - ports['o3']
            - ports['o4']

            - ports['oX'].channel (int | str): the id of the refrigerator channel the port is connected to.
            - ports['oX'].gain (float): (mapped to qrm.sequencers[0].gain_awg_path0 and qrm.sequencers[0].gain_awg_path1)
                Sets the gain on both paths of the output port.
            - ports['oX'].offset (float): (mapped to qrm.outX_offset)
                Sets the offset on the output port.
            - ports['oX'].hardware_mod_en (bool): (mapped to qrm.sequencers[0].mod_en_awg) Enables pulse
                modulation in hardware. When set to False, pulse modulation is done at the host computer
                and a modulated pulse waveform should be uploaded to the instrument. When set to True,
                the envelope of the pulse should be uploaded to the instrument and it modulates it in
                real time by its FPGA using the sequencer nco (numerically controlled oscillator).
            - ports['oX'].nco_freq (int): (mapped to qrm.sequencers[0].nco_freq)        # TODO mapped, but not configurable from the runcard
            - ports['oX'].nco_phase_offs = (mapped to qrm.sequencers[0].nco_phase_offs) # TODO mapped, but not configurable from the runcard

                - Sequencer 0 is always the first sequencer used to synthesise pulses on port o1.
                - Sequencer 1 is always the first sequencer used to synthesise pulses on port o2.
                - Sequencer 2 is always the first sequencer used to synthesise pulses on port o3.
                - Sequencer 3 is always the first sequencer used to synthesise pulses on port o4.
                - Sequencer 4 to 6 are used as needed to sinthesise simultaneous pulses on the same channel
                  or when the memory of the default sequencers rans out.
    """

    DEFAULT_SEQUENCERS = {"o1": 0, "o2": 1, "o3": 2, "o4": 3}
    FREQUENCY_LIMIT = 500e6
    OUT_PORT_PATH = {0: "I", 1: "Q", 2: "I", 3: "Q"}

    def __init__(self, name: str, address: str):
        """Initialize a Qblox QCM baseband module.

        Parameters:
        - name: An arbitrary name to identify the module.
        - address: The network address of the instrument, specified as "cluster_IP:module_slot_idx".
        - cluster: The Cluster object to which the QCM baseband module is connected.

        Example:
        To create a ClusterQCM_BB instance named 'qcm_bb' connected to slot 2 of a Cluster at address '192.168.0.100':
        >>> cluster_instance = Cluster("cluster","192.168.1.100", settings)
        >>> qcm_module = ClusterQCM_BB(name="qcm_bb", address="192.168.1.100:2", cluster=cluster_instance)
        """
        super().__init__(name, address)
        self._ports: dict = {}
        self.device: QbloxQrmQcm = None

        self._debug_folder: str = ""
        self._sequencers: dict[Sequencer] = {}
        self.channel_map: dict = {}
        self._device_num_output_ports = 2
        self._device_num_sequencers: int
        self._free_sequencers_numbers: list[
            int
        ] = []  # TODO: we can create only list and put three flags: free, used, unused
        self._used_sequencers_numbers: list[int] = []
        self._unused_sequencers_numbers: list[int] = []

    def _set_default_values(self):
        # disable all sequencer connections
        self.device.disconnect_outputs()

        # set offset to zero on all ports. Default values after reboot = 0
        [self.device.set(f"out{idx}_offset", value=0) for idx in range(4)]

        # initialise the parameters of the default sequencers to the default values,
        # the rest of the sequencers are disconnected, but will be configured
        # with the same parameters as the default in process_pulse_sequence()
        default_sequencers = [
            self.device.sequencers[i] for i in self.DEFAULT_SEQUENCERS.values()
        ]
        for target in default_sequencers:
            for name, value in self.DEFAULT_SEQUENCERS_VALUES.items():
                target.set(name, value)

        # connect the default sequencers to the out ports
        for port_num, value in self.OUT_PORT_PATH.items():
            self.device.sequencers[port_num].set(f"connect_out{port_num}", value)

    def connect(self, cluster: QbloxCluster = None):
        """Connects to the instrument using the instrument settings in the
        runcard.

        Once connected, it creates port classes with properties mapped
        to various instrument parameters, and initialises the the
        underlying device parameters. It uploads to the module the port
        settings loaded from the runcard.
        """
        if self.is_connected:
            return

        elif cluster is not None:
            self.device = cluster.modules[int(self.address.split(":")[1]) - 1]
            # test connection with module
            if not self.device.present():
                raise ConnectionError(
                    f"Module {self.device.name} not connected to cluster {cluster.name}"
                )
            # once connected, initialise the parameters of the device to the default values
            self._device_num_sequencers = len(self.device.sequencers)
            self._set_default_values()
            # then set the value loaded from the runcard
            try:
                for port in self._ports:
                    self._sequencers[port] = []
                    self._ports[port].hardware_mod_en = True
                    self._ports[port].nco_freq = 0
                    self._ports[port].nco_phase_offs = 0
            except Exception as error:
                raise RuntimeError(
                    f"Unable to initialize port parameters on module {self.name}: {error}"
                )
            self.is_connected = True

    def setup(self, **settings):
        """Cache the settings of the runcard and instantiate the ports of the
        module.

        Args:
            **settings: dict = A dictionary of settings loaded from the runcard:

                - settings[oX]['offset'] (float): [-2.5 - 2.5 V] offset in volts applied to the output port.
                - settings[oX]['hardware_mod_en'] (bool): enables Hardware Modulation. In this mode, pulses are modulated to the intermediate frequency
                  using the numerically controlled oscillator within the fpga. It only requires the upload of the pulse envelope waveform.
                  At the moment this param is not loaded but is always set to True.
        """
        pass

    def _get_next_sequencer(self, port, frequency, qubits: dict):
        """Retrieves and configures the next avaliable sequencer.

        The parameters of the new sequencer are copied from those of the default sequencer, except for the
        intermediate frequency and classification parameters.
        Args:
            port (str):
            frequency ():
            qubit ():
        Raises:
            Exception = If attempting to set a parameter without a connection to the instrument.
        """
        # select the qubit with flux line, if present, connected to the specific port
        qubit = None
        for _qubit in qubits.values():
            if _qubit.flux is not None and _qubit.flux.port == self.ports(port):
                qubit = _qubit

        # select a new sequencer and configure it as required
        next_sequencer_number = self._free_sequencers_numbers.pop(0)
        if next_sequencer_number != self.DEFAULT_SEQUENCERS[port]:
            for parameter in self.device.sequencers[
                self.DEFAULT_SEQUENCERS[port]
            ].parameters:
                # exclude read-only parameter `sequence`
                if parameter not in ["sequence"]:
                    value = self.device.sequencers[self.DEFAULT_SEQUENCERS[port]].get(
                        param_name=parameter
                    )
                    if value:
                        target = self.device.sequencers[next_sequencer_number]
                        target.set(parameter, value)

        # if hardware modulation is enabled configure nco_frequency
        if self._ports[port].hardware_mod_en:
            self.device.sequencers[next_sequencer_number].set("nco_freq", frequency)
            # Assumes all pulses in non_overlapping_pulses set
            # have the same frequency. Non-overlapping pulses of different frequencies on the same
            # qubit channel with hardware_demod_en would lead to wrong results.
            # TODO: Throw error in that event or implement for non_overlapping_same_frequency_pulses
            # Even better, set the frequency before each pulse is played (would work with hardware modulation only)

        # create sequencer wrapper
        sequencer = Sequencer(next_sequencer_number)
        sequencer.qubit = qubit.name if qubit else None
        return sequencer

    def get_if(self, pulse):
        """Returns the intermediate frequency needed to synthesise a pulse
        based on the port lo frequency."""

        _rf = pulse.frequency
        _lo = 0  # QCMs do not have local oscillator
        _if = _rf - _lo
        if abs(_if) > self.FREQUENCY_LIMIT:
            raise RuntimeError(
                f"""
            Pulse frequency {_rf:_} cannot be synthesised, it exceeds the maximum frequency of {self.FREQUENCY_LIMIT:_}"""
            )
        return _if

    def process_pulse_sequence(
        self,
        qubits: dict,
        instrument_pulses: PulseSequence,
        navgs: int,
        nshots: int,
        repetition_duration: int,
        sweepers=None,
    ):
        """Processes a list of pulses, generating the waveforms and sequence
        program required by the instrument to synthesise them.

        The output of the process is a list of sequencers used for each port, configured with the information
        required to play the sequence.
        The following features are supported:

        - overlapping pulses
        - hardware modulation
        - software modulation, with support for arbitrary pulses
        - real-time sweepers of

            - pulse frequency (requires hardware modulation)
            - pulse relative phase (requires hardware modulation)
            - pulse amplitude
            - pulse start
            - pulse duration
            - port gain
            - port offset

        - sequencer memory optimisation (waveforms cache)
        - extended waveform memory with the use of multiple sequencers
        - pulses of up to 8192 pairs of i, q samples
        - intrument parameters cache

        Args:
            instrument_pulses (PulseSequence): A collection of Pulse objects to be played by the instrument.
            navgs (int): The number of times the sequence of pulses should be executed averaging the results.
            nshots (int): The number of times the sequence of pulses should be executed without averaging.
            repetition_duration (int): The total duration of the pulse sequence execution plus the reset/relaxation time.
            sweepers (list(Sweeper)): A list of Sweeper objects to be implemented.
        """
        if sweepers is None:
            sweepers = []
        sequencer: Sequencer
        sweeper: Sweeper

        self._free_sequencers_numbers = list(range(len(self._ports), 6))

        # process the pulses for every port
        for port in self._ports:
            # split the collection of instruments pulses by ports
            port_channel = [
                chan.name
                for chan in self.channel_map.values()
                if chan.port.name == port
            ]
            port_pulses: PulseSequence = instrument_pulses.get_channel_pulses(
                *port_channel
            )

            # initialise the list of sequencers required by the port
            self._sequencers[port] = []

            # initialise the list of free sequencer numbers to include the default for each port {'o1': 0, 'o2': 1, 'o3': 2, 'o4': 3}
            self._free_sequencers_numbers = [
                self.DEFAULT_SEQUENCERS[port]
            ] + self._free_sequencers_numbers

            if not port_pulses.is_empty:
                # split the collection of port pulses in non overlapping pulses
                non_overlapping_pulses: PulseSequence
                for non_overlapping_pulses in port_pulses.separate_overlapping_pulses():
                    # TODO: for non_overlapping_same_frequency_pulses in non_overlapping_pulses.separate_different_frequency_pulses():

                    # each set of not overlapping pulses will be played by a separate sequencer
                    # check sequencer availability
                    if len(self._free_sequencers_numbers) == 0:
                        raise Exception(
                            f"The number of sequencers requried to play the sequence exceeds the number available {self._device_num_sequencers}."
                        )
                    # get next sequencer
                    sequencer = self._get_next_sequencer(
                        port=port,
                        frequency=self.get_if(non_overlapping_pulses[0]),
                        qubits=qubits,
                    )
                    # add the sequencer to the list of sequencers required by the port
                    self._sequencers[port].append(sequencer)

                    # make a temporary copy of the pulses to be processed
                    pulses_to_be_processed = non_overlapping_pulses.shallow_copy()
                    while not pulses_to_be_processed.is_empty:
                        pulse: Pulse = pulses_to_be_processed[0]
                        # attempt to save the waveforms to the sequencer waveforms buffer
                        try:
                            sequencer.waveforms_buffer.add_waveforms(
                                pulse, self._ports[port].hardware_mod_en, sweepers
                            )
                            sequencer.pulses.add(pulse)
                            pulses_to_be_processed.remove(pulse)

                        # if there is not enough memory in the current sequencer, use another one
                        except WaveformsBuffer.NotEnoughMemory:
                            if (
                                len(pulse.waveform_i) + len(pulse.waveform_q)
                                > WaveformsBuffer.SIZE
                            ):
                                raise NotImplementedError(
                                    f"Pulses with waveforms longer than the memory of a sequencer ({WaveformsBuffer.SIZE // 2}) are not supported."
                                )
                            if len(self._free_sequencers_numbers) == 0:
                                raise Exception(
                                    f"The number of sequencers requried to play the sequence exceeds the number available {self._device_num_sequencers}."
                                )
                            # get next sequencer
                            sequencer = self._get_next_sequencer(
                                port=port,
                                frequency=self.get_if(non_overlapping_pulses[0]),
                                qubits=qubits,
                            )
                            # add the sequencer to the list of sequencers required by the port
                            self._sequencers[port].append(sequencer)
            else:
                sequencer = self._get_next_sequencer(
                    port=port, frequency=0, qubits=qubits
                )
                # add the sequencer to the list of sequencers required by the port
                self._sequencers[port].append(sequencer)

        # update the lists of used and unused sequencers that will be needed later on
        self._used_sequencers_numbers = []
        for port in self._ports:
            for sequencer in self._sequencers[port]:
                self._used_sequencers_numbers.append(sequencer.number)
        self._unused_sequencers_numbers = []
        for n in range(self._device_num_sequencers):
            if not n in self._used_sequencers_numbers:
                self._unused_sequencers_numbers.append(n)

        # generate and store the Waveforms dictionary, the Acquisitions dictionary, the Weights and the Program
        for port in self._ports:
            for sequencer in self._sequencers[port]:
                pulses = sequencer.pulses
                program = sequencer.program

                ## pre-process sweepers ##
                # TODO: move qibolab sweepers preprocessing to qblox controller

                # attach a sweeper attribute to the pulse so that it is easily accesible by the code that generates
                # the pseudo-assembly program
                pulse = None
                for pulse in pulses:
                    pulse.sweeper = None

                pulse_sweeper_parameters = [
                    Parameter.frequency,
                    Parameter.amplitude,
                    Parameter.duration,
                    Parameter.relative_phase,
                    Parameter.start,
                ]

                for sweeper in sweepers:
                    if sweeper.parameter in pulse_sweeper_parameters:
                        # check if this sequencer takes an active role in the sweep
                        if sweeper.pulses and set(sequencer.pulses) & set(
                            sweeper.pulses
                        ):
                            # plays an active role
                            reference_value = None
                            if (
                                sweeper.parameter == Parameter.frequency
                                and sequencer.pulses
                            ):
                                reference_value = self.get_if(sequencer.pulses[0])
                            if sweeper.parameter == Parameter.amplitude:
                                for pulse in pulses:
                                    if pulse in sweeper.pulses:
                                        reference_value = (
                                            pulse.amplitude
                                        )  # uses the amplitude of the first pulse
                            if (
                                sweeper.parameter == Parameter.duration
                                and pulse in sweeper.pulses
                            ):
                                # for duration sweepers bake waveforms
                                sweeper.qs = QbloxSweeper(
                                    program=program,
                                    type=QbloxSweeperType.duration,
                                    rel_values=pulse.idx_range,
                                )
                            else:
                                # create QbloxSweepers and attach them to qibolab sweeper
                                if (
                                    sweeper.type == SweeperType.OFFSET
                                    and reference_value
                                ):
                                    sweeper.qs = QbloxSweeper.from_sweeper(
                                        program=program,
                                        sweeper=sweeper,
                                        add_to=reference_value,
                                    )
                                elif (
                                    sweeper.type == SweeperType.FACTOR
                                    and reference_value
                                ):
                                    sweeper.qs = QbloxSweeper.from_sweeper(
                                        program=program,
                                        sweeper=sweeper,
                                        multiply_to=reference_value,
                                    )
                                else:
                                    sweeper.qs = QbloxSweeper.from_sweeper(
                                        program=program, sweeper=sweeper
                                    )

                            # finally attach QbloxSweepers to the pulses being swept
                            sweeper.qs.update_parameters = True
                            pulse.sweeper = sweeper.qs
                        else:
                            # does not play an active role
                            sweeper.qs = QbloxSweeper(
                                program=program,
                                type=QbloxSweeperType.number,
                                rel_values=range(len(sweeper.values)),
                                name=sweeper.parameter.name,
                            )

                    else:  # qubit_sweeper_parameters
                        if sweeper.qubits and sequencer.qubit in [
                            _.name for _ in sweeper.qubits
                        ]:
                            # plays an active role
                            if sweeper.parameter == Parameter.bias:
                                reference_value = self._ports[port].offset
                                # create QbloxSweepers and attach them to qibolab sweeper
                                if sweeper.type == SweeperType.ABSOLUTE:
                                    sweeper.qs = QbloxSweeper.from_sweeper(
                                        program=program,
                                        sweeper=sweeper,
                                        add_to=-reference_value,
                                    )
                                elif sweeper.type == SweeperType.OFFSET:
                                    sweeper.qs = QbloxSweeper.from_sweeper(
                                        program=program, sweeper=sweeper
                                    )
                                elif sweeper.type == SweeperType.FACTOR:
                                    raise Exception(
                                        "SweeperType.FACTOR for Parameter.bias not supported"
                                    )
                                sweeper.qs.update_parameters = True
                        else:
                            # does not play an active role
                            sweeper.qs = QbloxSweeper(
                                program=program,
                                type=QbloxSweeperType.number,
                                rel_values=range(len(sweeper.values)),
                                name=sweeper.parameter.name,
                            )

                    # FIXME: for qubit sweepers (Parameter.bias, Parameter.attenuation, Parameter.gain), the qubit
                    # information alone is not enough to determine what instrument parameter is to be swept.
                    # For example port gain, both the drive and readout ports have gain parameters.
                    # Until this is resolved, and since bias is only implemented with QCMs offset, this instrument will
                    # never take an active role in those sweeps.

                # Waveforms
                for index, waveform in enumerate(
                    sequencer.waveforms_buffer.unique_waveforms
                ):
                    sequencer.waveforms[waveform.serial] = {
                        "data": waveform.data.tolist(),
                        "index": index,
                    }

                # Program
                minimum_delay_between_instructions = 4

                sequence_total_duration = (
                    pulses.finish
                )  # the minimum delay between instructions is 4ns
                time_between_repetitions = repetition_duration - sequence_total_duration
                assert time_between_repetitions > minimum_delay_between_instructions
                # TODO: currently relaxation_time needs to be greater than acquisition_hold_off
                # so that the time_between_repetitions is equal to the sequence_total_duration + relaxation_time
                # to be compatible with th erest of the platforms, change it so that time_between_repetitions
                # is equal to pulsesequence duration + acquisition_hold_off if relaxation_time < acquisition_hold_off

                # create registers for key variables
                # nshots is used in the loop that iterates over the number of shots
                nshots_register = Register(program, "nshots")
                # navgs is used in the loop of hardware averages
                navgs_register = Register(program, "navgs")

                header_block = Block("setup")

                body_block = Block()

                body_block.append(f"wait_sync {minimum_delay_between_instructions}")
                if self._ports[port].hardware_mod_en:
                    body_block.append("reset_ph")
                    body_block.append_spacer()

                pulses_block = Block("play")
                # Add an initial wait instruction for the first pulse of the sequence
                initial_wait_block = wait_block(
                    wait_time=pulses.start,
                    register=Register(program),
                    force_multiples_of_four=False,
                )
                pulses_block += initial_wait_block

                for n in range(pulses.count):
                    if (
                        pulses[n].sweeper
                        and pulses[n].sweeper.type == QbloxSweeperType.start
                    ):
                        pulses_block.append(f"wait {pulses[n].sweeper.register}")

                    if self._ports[port].hardware_mod_en:
                        # # Set frequency
                        # _if = self.get_if(pulses[n])
                        # pulses_block.append(f"set_freq {convert_frequency(_if)}", f"set intermediate frequency to {_if} Hz")

                        # Set phase
                        if (
                            pulses[n].sweeper
                            and pulses[n].sweeper.type
                            == QbloxSweeperType.relative_phase
                        ):
                            pulses_block.append(f"set_ph {pulses[n].sweeper.register}")
                        else:
                            pulses_block.append(
                                f"set_ph {convert_phase(pulses[n].relative_phase)}",
                                comment=f"set relative phase {pulses[n].relative_phase} rads",
                            )

                    # Calculate the delay_after_play that is to be used as an argument to the play instruction
                    if len(pulses) > n + 1:
                        # If there are more pulses to be played, the delay is the time between the pulse end and the next pulse start
                        delay_after_play = pulses[n + 1].start - pulses[n].start
                    else:
                        delay_after_play = sequence_total_duration - pulses[n].start

                    if delay_after_play < minimum_delay_between_instructions:
                        raise Exception(
                            f"The minimum delay between the start of two pulses in the same channel is {minimum_delay_between_instructions}ns."
                        )

                    if (
                        pulses[n].sweeper
                        and pulses[n].sweeper.type == QbloxSweeperType.duration
                    ):
                        RI = pulses[n].sweeper.register
                        if pulses[n].type == PulseType.FLUX:
                            RQ = pulses[n].sweeper.register
                        else:
                            RQ = pulses[n].sweeper.aux_register

                        pulses_block.append(
                            f"play  {RI},{RQ},{delay_after_play}",  # FIXME delay_after_play won't work as the duration increases
                            comment=f"play pulse {pulses[n]} sweeping its duration",
                        )
                    else:
                        # Prepare play instruction: play wave_i_index, wave_q_index, delay_next_instruction
                        pulses_block.append(
                            f"play  {sequencer.waveforms_buffer.unique_waveforms.index(pulses[n].waveform_i)},{sequencer.waveforms_buffer.unique_waveforms.index(pulses[n].waveform_q)},{delay_after_play}",
                            comment=f"play waveforms {pulses[n]}",
                        )

                body_block += pulses_block
                body_block.append_spacer()

                final_reset_block = wait_block(
                    wait_time=time_between_repetitions,
                    register=Register(program),
                    force_multiples_of_four=False,
                )
                body_block += final_reset_block

                footer_block = Block("cleaup")
                footer_block.append(f"stop")

                # wrap pulses block in sweepers loop blocks
                for sweeper in sweepers:
                    body_block = sweeper.qs.block(inner_block=body_block)

                nshots_block: Block = loop_block(
                    start=0,
                    stop=nshots,
                    step=1,
                    register=nshots_register,
                    block=body_block,
                )
                navgs_block = loop_block(
                    start=0,
                    stop=navgs,
                    step=1,
                    register=navgs_register,
                    block=nshots_block,
                )
                program.add_blocks(header_block, navgs_block, footer_block)

                sequencer.program = repr(program)

    def upload(self):
        """Uploads waveforms and programs of all sequencers and arms them in
        preparation for execution.

        This method should be called after `process_pulse_sequence()`.
        It configures certain parameters of the instrument based on the
        needs of resources determined while processing the pulse
        sequence.
        """
        # Setup
        for sequencer_number in self._used_sequencers_numbers:
            target = self.device.sequencers[sequencer_number]
            target.set("sync_en", True)
            target.set("marker_ovr_en", True)  # Default after reboot = False
            target.set("marker_ovr_value", 15)  # Default after reboot = 0

        for sequencer_number in self._unused_sequencers_numbers:
            target = self.device.sequencers[sequencer_number]
            target.set("sync_en", False)
            target.set("marker_ovr_en", True)  # Default after reboot = False
            target.set("marker_ovr_value", 0)  # Default after reboot = 0
            if sequencer_number >= 4:  # Never disconnect default sequencers
                target.set("connect_out0", "off")
                target.set("connect_out1", "off")
                target.set("connect_out2", "off")
                target.set("connect_out3", "off")

        # Upload waveforms and program
        qblox_dict = {}
        sequencer: Sequencer
        for port in self._ports:
            for sequencer in self._sequencers[port]:
                # Add sequence program and waveforms to single dictionary
                qblox_dict[sequencer] = {
                    "waveforms": sequencer.waveforms,
                    "weights": sequencer.weights,
                    "acquisitions": sequencer.acquisitions,
                    "program": sequencer.program,
                }

                # Upload dictionary to the device sequencers
                self.device.sequencers[sequencer.number].sequence(qblox_dict[sequencer])

                # DEBUG: QCM Save sequence to file
                if self._debug_folder != "":
                    filename = (
                        self._debug_folder
                        + f"Z_{self.name}_sequencer{sequencer.number}_sequence.json"
                    )
                    with open(filename, "w", encoding="utf-8") as file:
                        json.dump(qblox_dict[sequencer], file, indent=4)
                        file.write(sequencer.program)

        # Arm sequencers
        for sequencer_number in self._used_sequencers_numbers:
            self.device.arm_sequencer(sequencer_number)

        # DEBUG: QCM Print Readable Snapshot
        # print(self.name)
        # self.device.print_readable_snapshot(update=True)

        # DEBUG: QCM Save Readable Snapshot
        from qibolab.instruments.qblox.debug import print_readable_snapshot

        if self._debug_folder != "":
            filename = self._debug_folder + f"Z_{self.name}_snapshot.json"
            with open(filename, "w", encoding="utf-8") as file:
                print_readable_snapshot(self.device, file, update=True)

    def play_sequence(self):
        """Executes the sequence of instructions."""

        for sequencer_number in self._used_sequencers_numbers:
            # Start used sequencers
            self.device.start_sequencer(sequencer_number)

    def disconnect(self):
        """Stops all sequencers, disconnect all the outputs from the AWG paths
        of the sequencers."""

        for sequencer_number in self._used_sequencers_numbers:
            state = self.device.get_sequencer_state(sequencer_number)
            if state.status != "STOPPED":
                log.warning(
                    f"Device {self.device.sequencers[sequencer_number].name} did not stop normally\nstate: {state}"
                )

<<<<<<< HEAD
        self.device.stop_sequencer()
        self.device.disconnect_outputs()
=======
        try:
            for port in self._ports:
                self._ports[port].offset = 0
>>>>>>> 47d1d550

        self.is_connected = False
        self.device = None<|MERGE_RESOLUTION|>--- conflicted
+++ resolved
@@ -751,14 +751,8 @@
                     f"Device {self.device.sequencers[sequencer_number].name} did not stop normally\nstate: {state}"
                 )
 
-<<<<<<< HEAD
+
         self.device.stop_sequencer()
         self.device.disconnect_outputs()
-=======
-        try:
-            for port in self._ports:
-                self._ports[port].offset = 0
->>>>>>> 47d1d550
-
         self.is_connected = False
         self.device = None