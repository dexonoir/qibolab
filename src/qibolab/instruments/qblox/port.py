from dataclasses import dataclass

import numpy as np
from qibo.config import log, raise_error

from qibolab.instruments.port import Port

FREQUENCY_LIMIT = 500e6
MAX_OFFSET = 2.5
MIN_PULSE_DURATION = 4


@dataclass
class QbloxOutputPort_Settings:
    attenuation: int = 60
    offset: float = 0.0
    hardware_mod_en: bool = True
    nco_freq: int = 0
    nco_phase_offs: float = 0
    lo_enabled: bool = True
    lo_frequency: int = 2_000_000_000


@dataclass
class QbloxInputPort_Settings:
    channel: str = None
    acquisition_hold_off: int = 0
    acquisition_duration: int = 1000
    hardware_demod_en: bool = True


class QbloxOutputPort(Port):
    """qibolab.instruments.port.Port interface implementation for Qblox
    instruments."""

    def __init__(
        self, module, sequencer_number: int, port_number: int, port_name: str = None
    ):
        self.name = port_name
        self.module = module
        self.sequencer_number: int = sequencer_number
        self.port_number: int = port_number
        self._settings = QbloxOutputPort_Settings()

    @property
    def attenuation(self) -> str:
        """Attenuation that is applied to this port."""
        if self.module.device:
            self._settings.attenuation = self.module.device.get(
                f"out{self.port_number}_att"
            )
        return self._settings.attenuation

    @attenuation.setter
    def attenuation(self, value):
        if isinstance(value, (float, np.floating)):
            value = int(value)
        if isinstance(value, (int, np.integer)):
            if value > 60:
                log.warning(
                    f"Qblox attenuation needs to be between 0 and 60 dB. Adjusting {value} to 60dB"
                )
                value = 60

            elif value < 0:
                log.warning(
                    f"Qblox attenuation needs to be between 0 and 60 dB. Adjusting {value} to 0"
                )
                value = 0

            if (value % 2) != 0:
                log.warning(
                    f"Qblox attenuation needs to be a multiple of 2 dB. Adjusting {value} to {round(value/2) * 2}"
                )
                value = round(value / 2) * 2
        else:
            raise_error(ValueError, f"Invalid attenuation {value}")

        self._settings.attenuation = value
        if self.module.device:
<<<<<<< HEAD
            self.module.device.set(f"out{self.port_number}_att", value=value)
=======
            self.module._set_device_parameter(
                self.module.device, f"out{self.port_number}_att", value=value
            )
>>>>>>> d5cd108b

    @property
    def offset(self):
        """DC offset that is applied to this port."""
        if self.module.device:
            self._settings.offset = self.module.device.get(
                f"out{self.port_number}_offset"
            )
        return self._settings.offset

    @offset.setter
    def offset(self, value):
        if isinstance(value, (int, np.integer)):
            value = float(value)
        if isinstance(value, (float, np.floating)):
            if value > MAX_OFFSET:
                log.warning(
                    f"Qblox offset needs to be between -2.5 and 2.5 V. Adjusting {value} to 2.5 V"
                )
                value = MAX_OFFSET

            elif value < -MAX_OFFSET:
                log.warning(
                    f"Qblox offset needs to be between -2.5 and 2.5 V. Adjusting {value} to -2.5 V"
                )
                value = -MAX_OFFSET
        else:
            raise_error(ValueError, f"Invalid offset {value}")

        self._settings.offset = value
        if self.module.device:
<<<<<<< HEAD
            self.module.device.set(f"out{self.port_number}_offset", value=value)
=======
            self.module._set_device_parameter(
                self.module.device, f"out{self.port_number}_offset", value=value
            )
>>>>>>> d5cd108b

    # Additional attributes needed by the driver
    @property
    def hardware_mod_en(self):
        """Flag to enable hardware modulation."""
        if self.module.device:
            self._settings.hardware_mod_en = self.module.device.sequencers[
                self.sequencer_number
            ].get("mod_en_awg")
        return self._settings.hardware_mod_en

    @hardware_mod_en.setter
    def hardware_mod_en(self, value):
        if not isinstance(value, bool):
            raise_error(ValueError, f"Invalid hardware_mod_en {value}")

        self._settings.hardware_mod_en = value
        if self.module.device:
<<<<<<< HEAD
            self.module.device.sequencers[self.sequencer_number].set("mod_en_awg", value=value)
=======
            self.module._set_device_parameter(
                self.module.device.sequencers[self.sequencer_number],
                "mod_en_awg",
                value=value,
            )
>>>>>>> d5cd108b

    @property
    def nco_freq(self):
        """nco_freq that is applied to this port."""

        if self.module.device:
            self._settings.nco_freq = self.module.device.sequencers[
                self.sequencer_number
            ].get("nco_freq")

        return self._settings.nco_freq

    @nco_freq.setter
    def nco_freq(self, value):
        if isinstance(value, (float, np.floating)):
            value = int(value)
        if isinstance(value, (int, np.integer)):
            if value > FREQUENCY_LIMIT:
                log.warning(
                    f"Qblox nco_freq needs to be between -{FREQUENCY_LIMIT} and {FREQUENCY_LIMIT} MHz. Adjusting {value} to {FREQUENCY_LIMIT} MHz"
                )
                value = int(FREQUENCY_LIMIT)

            elif value < -FREQUENCY_LIMIT:
                log.warning(
                    f"Qblox nco_freq needs to be between -{FREQUENCY_LIMIT} and {FREQUENCY_LIMIT} MHz. Adjusting {value} to -{FREQUENCY_LIMIT} MHz"
                )
                value = int(-FREQUENCY_LIMIT)
        else:
            raise_error(ValueError, f"Invalid nco_freq {value}")

        self._settings.nco_freq = value
        if self.module.device:
<<<<<<< HEAD
            self.module.device.sequencers[self.sequencer_number].set("nco_freq", value=value)
=======
            self.module._set_device_parameter(
                self.module.device.sequencers[self.sequencer_number],
                "nco_freq",
                value=value,
            )
>>>>>>> d5cd108b

    @property
    def nco_phase_offs(self):
        """nco_phase_offs that is applied to this port."""

        if self.module.device:
            self._settings.nco_phase_offs = self.module.device.sequencers[
                self.sequencer_number
            ].get("nco_phase_offs")
        return self._settings.nco_phase_offs

    @nco_phase_offs.setter
    def nco_phase_offs(self, value):
        if isinstance(value, (int, np.integer)):
            value = float(value)
        if isinstance(value, (float, np.floating)):
            value = value % 360
        else:
            raise_error(ValueError, f"Invalid nco_phase_offs {value}")

        self._settings.nco_phase_offs = value
        if self.module.device:
<<<<<<< HEAD
            self.module.device.sequencers[self.sequencer_number].set("nco_phase_offs", value=value)
=======
            self.module._set_device_parameter(
                self.module.device.sequencers[self.sequencer_number],
                "nco_phase_offs",
                value=value,
            )
>>>>>>> d5cd108b

    @property
    def lo_enabled(self):
        """Flag to enable local oscillator."""

        if self.module.device:
            if self.module.device.is_qrm_type:
                self._settings.lo_enabled = self.module.device.get(
                    f"out{self.port_number}_in{self.port_number}_lo_en"
                )
            elif self.module.device.is_qcm_type:
                self._settings.lo_enabled = self.module.device.get(
                    f"out{self.port_number}_lo_en"
                )
        return self._settings.lo_enabled

    @lo_enabled.setter
    def lo_enabled(self, value):
        if not isinstance(value, bool):
            raise_error(ValueError, f"Invalid lo_enabled {value}")

        self._settings.lo_enabled = value
        if self.module.device:
            if self.module.device.is_qrm_type:
<<<<<<< HEAD
                self.module.device.set(f"out{self.port_number}_in{self.port_number}_lo_en", value=value)
            elif self.module.device.is_qcm_type:
                self.module.device.set(f"out{self.port_number}_lo_en", value=value)
=======
                self.module._set_device_parameter(
                    self.module.device,
                    f"out{self.port_number}_in{self.port_number}_lo_en",
                    value=value,
                )
            elif self.module.device.is_qcm_type:
                self.module._set_device_parameter(
                    self.module.device, f"out{self.port_number}_lo_en", value=value
                )
>>>>>>> d5cd108b

    @property
    def lo_frequency(self):
        """Local oscillator frequency for the given port."""
        if self.module.device:
            if self.module.device.is_qrm_type:
                self._settings.lo_frequency = self.module.device.get(
                    f"out{self.port_number}_in{self.port_number}_lo_freq"
                )
            elif self.module.device.is_qcm_type:
                self._settings.lo_frequency = self.module.device.get(
                    f"out{self.port_number}_lo_freq"
                )
        return self._settings.lo_frequency

    @lo_frequency.setter
    def lo_frequency(self, value):
        if isinstance(value, (float, np.floating)):
            value = int(value)
        if isinstance(value, (int, np.integer)):
            if value > 18e9:
                log.warning(
                    f"Qblox lo_frequency needs to be between 2e9 and 18e9 Hz. Adjusting {value} to 18e9 Hz"
                )
                value = int(18e9)

            elif value < 2e9:
                log.warning(
                    f"Qblox lo_frequency needs to be between 2e9 and 18e9 Hz. Adjusting {value} to 2e9 Hz"
                )
                value = int(2e9)
        else:
            raise_error(ValueError, f"Invalid lo-frequency {value}")

        self._settings.lo_frequency = value
        if self.module.device:
            if self.module.device.is_qrm_type:
<<<<<<< HEAD
                self.module.device.set(f"out{self.port_number}_in{self.port_number}_lo_freq", value=value)
            elif self.module.device.is_qcm_type:
                self.module.device.set(f"out{self.port_number}_lo_freq", value=value)
=======
                self.module._set_device_parameter(
                    self.module.device,
                    f"out{self.port_number}_in{self.port_number}_lo_freq",
                    value=value,
                )
            elif self.module.device.is_qcm_type:
                self.module._set_device_parameter(
                    self.module.device, f"out{self.port_number}_lo_freq", value=value
                )
>>>>>>> d5cd108b
        else:
            pass
            # TODO: This case regards a connection error of the module


class QbloxInputPort:
    def __init__(
        self,
        module,
        output_sequencer_number: int,
        input_sequencer_number: int,
        port_number: int,
        port_name: str = None,
    ):
        self.name = port_name
        self.module = module
        self.output_sequencer_number: int = output_sequencer_number
        self.input_sequencer_number: int = input_sequencer_number
        self.port_number: int = port_number
        self.channel = None  # To be discontinued
        self.qubit = None  # To be discontinued

        self.acquisition_hold_off = 4  # To be discontinued

        self._settings = QbloxInputPort_Settings()

    @property
    def hardware_demod_en(self):
        """Flag to enable hardware demodulation."""

        if self.module.device:
            self._settings.hardware_demod_en = self.module.device.sequencers[
                self.input_sequencer_number
            ].get("demod_en_acq")
        return self._settings.hardware_demod_en

    @hardware_demod_en.setter
    def hardware_demod_en(self, value):
        if not isinstance(value, bool):
            raise_error(ValueError, f"Invalid hardware_demod_en {value}")

        self._settings.hardware_demod_en = value
        if self.module.device:
<<<<<<< HEAD
            self.module.device.sequencers[self.input_sequencer_number].set("demod_en_acq", value=value)
=======
            self.module._set_device_parameter(
                self.module.device.sequencers[self.input_sequencer_number],
                "demod_en_acq",
                value=value,
            )
>>>>>>> d5cd108b

    @property
    def acquisition_duration(self):
        """Duration of the pulse acquisition, in ns.

        It must be > 0 and multiple of 4.
        """

        if self.module.device:
            self._settings.acquisition_duration = self.module.device.sequencers[
                self.output_sequencer_number
            ].get("integration_length_acq")
        return self._settings.acquisition_duration

    @acquisition_duration.setter
    def acquisition_duration(self, value):
        if isinstance(value, (float, np.floating)):
            value = int(value)
        if isinstance(value, (int, np.integer)):
            if value < MIN_PULSE_DURATION:
                log.warning(
                    f"Qblox hardware_demod_en needs to be > 4ns. Adjusting {value} to {MIN_PULSE_DURATION} ns"
                )
                value = MIN_PULSE_DURATION
            if (value % MIN_PULSE_DURATION) != 0:
                log.warning(
                    f"Qblox hardware_demod_en needs to be a multiple of 4 ns. Adjusting {value} to {round(value/MIN_PULSE_DURATION) * MIN_PULSE_DURATION}"
                )
                value = round(value / MIN_PULSE_DURATION) * MIN_PULSE_DURATION

        else:
            raise_error(ValueError, f"Invalid acquisition_duration {value}")

        self._settings.acquisition_duration = value
        if self.module.device:
<<<<<<< HEAD
            self.module.device.sequencers[self.output_sequencer_number].set("integration_length_acq", value=value)
=======
            self.module._set_device_parameter(
                self.module.device.sequencers[self.output_sequencer_number],
                "integration_length_acq",
                value=value,
            )
>>>>>>> d5cd108b
<|MERGE_RESOLUTION|>--- conflicted
+++ resolved
@@ -78,13 +78,7 @@
 
         self._settings.attenuation = value
         if self.module.device:
-<<<<<<< HEAD
             self.module.device.set(f"out{self.port_number}_att", value=value)
-=======
-            self.module._set_device_parameter(
-                self.module.device, f"out{self.port_number}_att", value=value
-            )
->>>>>>> d5cd108b
 
     @property
     def offset(self):
@@ -116,13 +110,7 @@
 
         self._settings.offset = value
         if self.module.device:
-<<<<<<< HEAD
             self.module.device.set(f"out{self.port_number}_offset", value=value)
-=======
-            self.module._set_device_parameter(
-                self.module.device, f"out{self.port_number}_offset", value=value
-            )
->>>>>>> d5cd108b
 
     # Additional attributes needed by the driver
     @property
@@ -141,15 +129,9 @@
 
         self._settings.hardware_mod_en = value
         if self.module.device:
-<<<<<<< HEAD
-            self.module.device.sequencers[self.sequencer_number].set("mod_en_awg", value=value)
-=======
-            self.module._set_device_parameter(
-                self.module.device.sequencers[self.sequencer_number],
-                "mod_en_awg",
-                value=value,
-            )
->>>>>>> d5cd108b
+            self.module.device.sequencers[self.sequencer_number].set(
+                "mod_en_awg", value=value
+            )
 
     @property
     def nco_freq(self):
@@ -183,15 +165,9 @@
 
         self._settings.nco_freq = value
         if self.module.device:
-<<<<<<< HEAD
-            self.module.device.sequencers[self.sequencer_number].set("nco_freq", value=value)
-=======
-            self.module._set_device_parameter(
-                self.module.device.sequencers[self.sequencer_number],
-                "nco_freq",
-                value=value,
-            )
->>>>>>> d5cd108b
+            self.module.device.sequencers[self.sequencer_number].set(
+                "nco_freq", value=value
+            )
 
     @property
     def nco_phase_offs(self):
@@ -214,15 +190,9 @@
 
         self._settings.nco_phase_offs = value
         if self.module.device:
-<<<<<<< HEAD
-            self.module.device.sequencers[self.sequencer_number].set("nco_phase_offs", value=value)
-=======
-            self.module._set_device_parameter(
-                self.module.device.sequencers[self.sequencer_number],
-                "nco_phase_offs",
-                value=value,
-            )
->>>>>>> d5cd108b
+            self.module.device.sequencers[self.sequencer_number].set(
+                "nco_phase_offs", value=value
+            )
 
     @property
     def lo_enabled(self):
@@ -247,21 +217,11 @@
         self._settings.lo_enabled = value
         if self.module.device:
             if self.module.device.is_qrm_type:
-<<<<<<< HEAD
-                self.module.device.set(f"out{self.port_number}_in{self.port_number}_lo_en", value=value)
+                self.module.device.set(
+                    f"out{self.port_number}_in{self.port_number}_lo_en", value=value
+                )
             elif self.module.device.is_qcm_type:
                 self.module.device.set(f"out{self.port_number}_lo_en", value=value)
-=======
-                self.module._set_device_parameter(
-                    self.module.device,
-                    f"out{self.port_number}_in{self.port_number}_lo_en",
-                    value=value,
-                )
-            elif self.module.device.is_qcm_type:
-                self.module._set_device_parameter(
-                    self.module.device, f"out{self.port_number}_lo_en", value=value
-                )
->>>>>>> d5cd108b
 
     @property
     def lo_frequency(self):
@@ -299,21 +259,11 @@
         self._settings.lo_frequency = value
         if self.module.device:
             if self.module.device.is_qrm_type:
-<<<<<<< HEAD
-                self.module.device.set(f"out{self.port_number}_in{self.port_number}_lo_freq", value=value)
+                self.module.device.set(
+                    f"out{self.port_number}_in{self.port_number}_lo_freq", value=value
+                )
             elif self.module.device.is_qcm_type:
                 self.module.device.set(f"out{self.port_number}_lo_freq", value=value)
-=======
-                self.module._set_device_parameter(
-                    self.module.device,
-                    f"out{self.port_number}_in{self.port_number}_lo_freq",
-                    value=value,
-                )
-            elif self.module.device.is_qcm_type:
-                self.module._set_device_parameter(
-                    self.module.device, f"out{self.port_number}_lo_freq", value=value
-                )
->>>>>>> d5cd108b
         else:
             pass
             # TODO: This case regards a connection error of the module
@@ -357,15 +307,9 @@
 
         self._settings.hardware_demod_en = value
         if self.module.device:
-<<<<<<< HEAD
-            self.module.device.sequencers[self.input_sequencer_number].set("demod_en_acq", value=value)
-=======
-            self.module._set_device_parameter(
-                self.module.device.sequencers[self.input_sequencer_number],
-                "demod_en_acq",
-                value=value,
-            )
->>>>>>> d5cd108b
+            self.module.device.sequencers[self.input_sequencer_number].set(
+                "demod_en_acq", value=value
+            )
 
     @property
     def acquisition_duration(self):
@@ -401,12 +345,6 @@
 
         self._settings.acquisition_duration = value
         if self.module.device:
-<<<<<<< HEAD
-            self.module.device.sequencers[self.output_sequencer_number].set("integration_length_acq", value=value)
-=======
-            self.module._set_device_parameter(
-                self.module.device.sequencers[self.output_sequencer_number],
-                "integration_length_acq",
-                value=value,
-            )
->>>>>>> d5cd108b
+            self.module.device.sequencers[self.output_sequencer_number].set(
+                "integration_length_acq", value=value
+            )