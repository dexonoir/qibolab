--- conflicted
+++ resolved
@@ -8,35 +8,15 @@
 from qibo.config import log
 
 from qibolab.instruments.abstract import Instrument
-<<<<<<< HEAD
 from qibolab.pulses import Pulse, PulseSequence, PulseType
 from qibolab.sweeper import Parameter, Sweeper, SweeperType
 
 from .acquisition import AveragedAcquisition, DemodulatedAcquisition
-from .port import (
-    ClusterRF_OutputPort,
-    ClusterRF_OutputPort_Settings,
-    QbloxInputPort,
-    QbloxInputPort_Settings,
-)
+from .cluster import Cluster
+from .port import QbloxInputPort, QbloxOutputPort
 from .q1asm import Block, Register, convert_phase, loop_block, wait_block
 from .sequencer import Sequencer, WaveformsBuffer
 from .sweeper import QbloxSweeper, QbloxSweeperType
-=======
-from qibolab.instruments.qblox.cluster import Cluster
-from qibolab.instruments.qblox.port import QbloxInputPort, QbloxOutputPort
-from qibolab.instruments.qblox.q1asm import (
-    Block,
-    Register,
-    convert_phase,
-    loop_block,
-    wait_block,
-)
-from qibolab.instruments.qblox.sequencer import Sequencer, WaveformsBuffer
-from qibolab.instruments.qblox.sweeper import QbloxSweeper, QbloxSweeperType
-from qibolab.pulses import Pulse, PulseSequence, PulseShape, PulseType
-from qibolab.sweeper import Parameter, Sweeper, SweeperType
->>>>>>> 2cdd14f7
 
 
 class ClusterQRM_RF(Instrument):
