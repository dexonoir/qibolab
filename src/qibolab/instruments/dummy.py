--- conflicted
+++ resolved
@@ -94,21 +94,7 @@
         sequences: List[PulseSequence],
         options: ExecutionParameters,
     ):
-<<<<<<< HEAD
         raise NotImplementedError
-=======
-        exp_points = 1 if options.averaging_mode is AveragingMode.CYCLIC else options.nshots
-        shape = (exp_points,)
-
-        results = defaultdict(list)
-        for sequence in sequences:
-            for ro_pulse in sequence.ro_pulses:
-                values = self.get_values(options, ro_pulse, shape)
-                results[ro_pulse.serial].append(options.results_type(values))
-                results[ro_pulse.qubit].append(options.results_type(values))
-
-        return results
->>>>>>> 24526318
 
     def sweep(
         self,
