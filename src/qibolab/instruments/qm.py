--- conflicted
+++ resolved
@@ -2,11 +2,7 @@
 import math
 from abc import ABC, abstractmethod
 from dataclasses import dataclass, field
-<<<<<<< HEAD
-from typing import Dict, List, Optional, Tuple
-=======
 from typing import ClassVar, Dict, List, Optional, Tuple, Union
->>>>>>> 2e8504fc
 
 import numpy as np
 from qibo.config import raise_error
@@ -36,66 +32,18 @@
 
 # TODO: Split the contents of this module to multiple files
 
-<<<<<<< HEAD
-PortType = Tuple[str, int]
-"""Type for port definition, for example: ("con1", 2)."""
-=======
 PortId = Tuple[str, int]
 """Type for port definition, for example: ("con1", 2)."""
 IQPortId = Union[Tuple[PortId], Tuple[PortId, PortId]]
 """Type for collections of IQ ports."""
->>>>>>> 2e8504fc
 
 
 @dataclass
 class QMPort(Port):
-<<<<<<< HEAD
-    controller_i: PortType
-    controller_q: Optional[PortType] = None
-
-    # TODO: Shall we implement seperate setters for i and q?
-    _offset: float = 0.0
-    _gain: int = 0
-    _filter: Optional[Dict[str, float]] = None
-
-    def __iter__(self):
-        yield self.controller_i
-        if self.controller_q is not None:
-            yield self.controller_q
-
-    @property
-    def offset(self):
-        return self._offset
-
-    @offset.setter
-    def offset(self, value):
-        self._offset = value
-
-    @property
-    def gain(self):
-        return self._gain
-
-    @gain.setter
-    def gain(self, value):
-        self._gain = value
-
-    @property
-    def filter(self):
-        """Pulse shape filters. Relevant for ports connected to flux channels.
-
-        QM syntax should be followed for the filters.
-        """
-        return self._filter
-
-    @filter.setter
-    def filter(self, value):
-        self._filter = value
-=======
     name: IQPortId
     offset: float = 0.0
     gain: int = 0
     filters: Optional[Dict[str, float]] = None
->>>>>>> 2e8504fc
 
 
 @dataclass
@@ -111,11 +59,7 @@
     integration_weights: dict = field(default_factory=dict)
     mixers: dict = field(default_factory=dict)
 
-<<<<<<< HEAD
-    def register_analog_output_controllers(self, port):
-=======
     def register_analog_output_controllers(self, port: QMPort):
->>>>>>> 2e8504fc
         """Register controllers in the ``config``.
 
         Args:
@@ -123,21 +67,12 @@
                 Contains information about the controller and port number and
                 some parameters (offset, gain, filter, etc.).
         """
-<<<<<<< HEAD
-        for con, port_number in port:
-            if con not in self.controllers:
-                self.controllers[con] = {"analog_outputs": {}}
-            self.controllers[con]["analog_outputs"][port_number] = {"offset": port.offset}
-            if port.filter is not None:
-                self.controllers[con]["analog_outputs"][port_number]["filter"] = port.filter
-=======
         for con, port_number in port.name:
             if con not in self.controllers:
                 self.controllers[con] = {"analog_outputs": {}}
             self.controllers[con]["analog_outputs"][port_number] = {"offset": port.offset}
             if port.filters is not None:
                 self.controllers[con]["analog_outputs"][port_number]["filter"] = port.filters
->>>>>>> 2e8504fc
 
     @staticmethod
     def iq_imbalance(g, phi):
@@ -173,13 +108,8 @@
             lo_frequency = math.floor(qubit.drive.local_oscillator.frequency)
             self.elements[f"drive{qubit.name}"] = {
                 "mixInputs": {
-<<<<<<< HEAD
-                    "I": qubit.drive.port.controller_i,
-                    "Q": qubit.drive.port.controller_q,
-=======
                     "I": qubit.drive.port.name[0],
                     "Q": qubit.drive.port.name[1],
->>>>>>> 2e8504fc
                     "lo_frequency": lo_frequency,
                     "mixer": f"mixer_drive{qubit.name}",
                 },
@@ -213,11 +143,7 @@
             self.register_analog_output_controllers(qubit.readout.port)
             # register feedback controllers
             controllers = self.controllers
-<<<<<<< HEAD
-            for con, port_number in qubit.feedback.port:
-=======
             for con, port_number in qubit.feedback.port.name:
->>>>>>> 2e8504fc
                 if con not in controllers:
                     controllers[con] = {
                         "analog_outputs": {},
@@ -237,26 +163,16 @@
             lo_frequency = math.floor(qubit.readout.local_oscillator.frequency)
             self.elements[f"readout{qubit.name}"] = {
                 "mixInputs": {
-<<<<<<< HEAD
-                    "I": qubit.readout.port.controller_i,
-                    "Q": qubit.readout.port.controller_q,
-=======
                     "I": qubit.readout.port.name[0],
                     "Q": qubit.readout.port.name[1],
->>>>>>> 2e8504fc
                     "lo_frequency": lo_frequency,
                     "mixer": f"mixer_readout{qubit.name}",
                 },
                 "intermediate_frequency": intermediate_frequency,
                 "operations": {},
                 "outputs": {
-<<<<<<< HEAD
-                    "out1": qubit.feedback.port.controller_i,
-                    "out2": qubit.feedback.port.controller_q,
-=======
                     "out1": qubit.feedback.port.name[0],
                     "out2": qubit.feedback.port.name[1],
->>>>>>> 2e8504fc
                 },
                 "time_of_flight": time_of_flight,
                 "smearing": smearing,
@@ -289,11 +205,7 @@
             # register element
             self.elements[f"flux{qubit.name}"] = {
                 "singleInput": {
-<<<<<<< HEAD
-                    "port": qubit.flux.port.controller_i,
-=======
                     "port": qubit.flux.port.name[0],
->>>>>>> 2e8504fc
                 },
                 "intermediate_frequency": intermediate_frequency,
                 "operations": {},
@@ -779,11 +691,8 @@
         address (str): IP address and port for connecting to the OPX instruments.
     """
 
-<<<<<<< HEAD
-=======
     PortType: ClassVar = QMPort
 
->>>>>>> 2e8504fc
     name: str
     address: str
 
@@ -797,27 +706,11 @@
     """Time of flight used for hardware signal integration."""
     smearing: int = 0
     """Smearing used for hardware signal integration."""
-<<<<<<< HEAD
-    ports: Dict[Tuple[PortType], QMPort] = field(default_factory=dict)
-    """Dictionary holding the ports of controllers that are connected."""
-
-    def __getitem__(self, value):
-        if not isinstance(value, tuple):
-            raise_error(TypeError, f"Cannot obtain port {value} from QMOPX.")
-        if not isinstance(value[0], tuple):
-            raise_error(TypeError, f"Cannot obtain port {value} from QMOPX.")
-        if len(value) > 2:
-            raise_error(ValueError, f"Cannot obtain port {value} from QMOPX.")
-        if value not in self.ports:
-            self.ports[value] = QMPort(*value)
-        return self.ports[value]
-=======
     _ports: Dict[IQPortId, QMPort] = field(default_factory=dict)
     """Dictionary holding the ports of controllers that are connected."""
 
     def __post_init__(self):
         super().__init__(self.name, self.address)
->>>>>>> 2e8504fc
 
     def connect(self):
         """Connect to the QM manager."""
