--- conflicted
+++ resolved
@@ -20,13 +20,10 @@
 from qibolab.couplers import Coupler
 from qibolab.instruments.abstract import Controller
 from qibolab.instruments.port import Port
-<<<<<<< HEAD
-from qibolab.instruments.unrolling import (
+from qibolab.unrolling import (
     Bounds,
     batch,
 )
-=======
->>>>>>> 03fc57a5
 from qibolab.pulses import CouplerFluxPulse, FluxPulse, PulseSequence, PulseType
 from qibolab.qubits import Qubit
 from qibolab.sweeper import Parameter, Sweeper
