[build-system]
requires = ["poetry-core>=1.0.0"]
build-backend = "poetry.core.masonry.api"

[tool.poetry]
name = "qibolab"
version = "0.0.4"
description = "Quantum hardware module and drivers for Qibo"
authors = ["The Qibo team"]
license = "Apache License 2.0"
readme = "README.md"
homepage = "https://qibo.science/"
repository = "https://github.com/qiboteam/qibolab/"
documentation = "https://qibo.science/docs/qibolab/stable"
keywords = []
classifiers = [
  "Programming Language :: Python :: 3",
  "Topic :: Scientific/Engineering :: Physics",
]
packages = [{ include = "qibolab", from = "src" }]
include = ["*.out", "*.yml"]

[tool.poetry.dependencies]
python = ">=3.8,<3.12"
qibo = "^0.1.12"
networkx = "^3.0"
more-itertools = "^9.1.0"
pyyaml = "^6.0"
qblox-instruments = {version = "0.9.0", optional = true}
qcodes = {version ="^0.37.0", optional = true}
qcodes_contrib_drivers = {version ="0.18.0", optional = true}
pyvisa-py = {version ="0.5.3", optional = true}
qm-qua = {version ="==1.1.1", optional = true}
qualang-tools = {version ="==0.14.0", optional = true}

[tool.poetry.group.docs]
optional = true

[tool.poetry.group.docs.dependencies]
sphinx = "^6.1.3"
furo = "^2023.3.27"
recommonmark = "^0.7.1"
sphinxcontrib-bibtex = "^2.5.0"
sphinx-markdown-tables = "^0.0.17"
nbsphinx = "^0.9.1"
ipython = "^8.12.0"
sphinx-copybutton = "^0.5.1"

[tool.poetry.group.tests]
optional = true

[tool.poetry.group.tests.dependencies]
pytest = ">=7.2.2"
pytest-cov = "^4.0.0"
pytest-env = ">=0.8.1"

[tool.poetry.group.analysis]
optional = true

[tool.poetry.group.analysis.dependencies]
pylint = ">=2.16.0"

[tool.poetry.extras]
qblox  = ["qblox-instruments", "qcodes", "qcodes_contrib_drivers", "pyvisa-py"]
qm = ["qm-qua", "qualang-tools"]

<<<<<<< HEAD
[tool.poetry.group.tiiq.dependencies]
qblox-instruments = "0.9.0"
qcodes = "^0.37.0"
qcodes_contrib_drivers = "0.18.0"
pyvisa-py = "0.5.3"
qm-qua = "==1.1.1"
qualang-tools = "==0.14.0"
qibosoq = { git = "https://github.com/qiboteam/qibosoq.git", branch = "invert-dependancy" }
=======
>>>>>>> b6c7603e

[tool.poe.tasks]
test = "pytest"
lint = "pylint src --errors-only"
lint-warnings = "pylint src --exit-zero"
docs = "make -C doc html"
docs-clean = "make -C doc clean"
test-docs = "make -C doc doctest"

[tool.pylint.master]
output-format = "colorized"
disable = ["E1123", "E1120"]

[tool.pytest.ini_options]
testpaths = ['tests/']
markers = ["qpu: mark tests that require qpu"]
addopts = [
  '--cov=qibolab',
  '--cov-report=xml',
  '--cov-report=html',
  '-m not qpu',
]<|MERGE_RESOLUTION|>--- conflicted
+++ resolved
@@ -32,6 +32,7 @@
 pyvisa-py = {version ="0.5.3", optional = true}
 qm-qua = {version ="==1.1.1", optional = true}
 qualang-tools = {version ="==0.14.0", optional = true}
+qibosoq = { git = "https://github.com/qiboteam/qibosoq.git", branch = "invert-dependancy" }
 
 [tool.poetry.group.docs]
 optional = true
@@ -63,18 +64,8 @@
 [tool.poetry.extras]
 qblox  = ["qblox-instruments", "qcodes", "qcodes_contrib_drivers", "pyvisa-py"]
 qm = ["qm-qua", "qualang-tools"]
+qibosoq = ["qibosoq"]
 
-<<<<<<< HEAD
-[tool.poetry.group.tiiq.dependencies]
-qblox-instruments = "0.9.0"
-qcodes = "^0.37.0"
-qcodes_contrib_drivers = "0.18.0"
-pyvisa-py = "0.5.3"
-qm-qua = "==1.1.1"
-qualang-tools = "==0.14.0"
-qibosoq = { git = "https://github.com/qiboteam/qibosoq.git", branch = "invert-dependancy" }
-=======
->>>>>>> b6c7603e
 
 [tool.poe.tasks]
 test = "pytest"
