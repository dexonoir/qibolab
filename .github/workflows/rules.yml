--- conflicted
+++ resolved
@@ -28,11 +28,7 @@
         pylint src -E -d E1123,E1120
     - name: Test with pytest core
       run: |
-<<<<<<< HEAD
-        pytest src/qibolab --cov=qibolab --cov-report=xml --pyargs qibolab -m "not qpu" --platforms tii1q_b1
-=======
         pytest src/qibolab --cov=qibolab --cov-report=xml --pyargs qibolab -m "not qpu" --platforms qili1q_os2
->>>>>>> ee9eddc3
     - name: Upload coverage to Codecov
       if: startsWith(matrix.os, 'ubuntu')
       uses: codecov/codecov-action@v2
