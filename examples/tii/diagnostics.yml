--- conflicted
+++ resolved
@@ -2,11 +2,7 @@
 description: Settings for characterization scripts.
 software_averages: 1
 software_averages_precision: 1
-<<<<<<< HEAD
 max_num_plots: 3
-=======
-max_num_plots: 2
->>>>>>> e519a2bc
 
 # Single qubit experiments
 
@@ -49,7 +45,6 @@
 
 rabi_pulse_length:
   pulse_duration_start: 4 # minimum 4ns
-<<<<<<< HEAD
   pulse_duration_end: 2000
   pulse_duration_step: 40
 
@@ -67,10 +62,6 @@
   pulse_amplitude_start: 0 # 0<=a<=1
   pulse_amplitude_end: 1
   pulse_amplitude_step: 0.02
-=======
-  pulse_duration_end: 200
-  pulse_duration_step: 4
->>>>>>> e519a2bc
 
 t1:
   delay_before_readout_start: 4
