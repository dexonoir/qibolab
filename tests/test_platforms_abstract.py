--- conflicted
+++ resolved
@@ -102,16 +102,10 @@
             value = updates[par][i]
             if "frequency" in par:
                 value *= 1e9
-<<<<<<< HEAD
-            assert value == float(getattr(platform.qubits[i], par))
-=======
             if "states" in par:
-                assert value == platform.settings["characterization"]["single_qubit"][i][par]
                 assert value == getattr(platform.qubits[i], par)
             else:
-                assert value == float(platform.settings["characterization"]["single_qubit"][i][par])
                 assert value == float(getattr(platform.qubits[i], par))
->>>>>>> 2e8504fc
 
 
 def test_dump(platform_name):
