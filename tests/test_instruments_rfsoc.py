--- conflicted
+++ resolved
@@ -4,8 +4,7 @@
 import pytest
 import qibosoq.components as rfsoc
 
-<<<<<<< HEAD
-from qibolab import AcquisitionType, AveragingMode, ExecutionParameters
+from qibolab import AcquisitionType, AveragingMode, ExecutionParameters, create_platform
 from qibolab.instruments.rfsoc import (
     convert_frequency_sweeper,
     convert_pulse,
@@ -13,16 +12,8 @@
     convert_sweep,
 )
 from qibolab.paths import qibolab_folder
-from qibolab.platform import create_tii_rfsoc4x2, create_tii_zcu111
-from qibolab.platforms.abstract import Qubit
+from qibolab.platform import Qubit
 from qibolab.pulses import Drag, Gaussian, Pulse, PulseSequence, PulseType, Rectangular
-=======
-from qibolab import AcquisitionType, AveragingMode, ExecutionParameters, create_platform
-from qibolab.instruments.rfsoc import QickProgramConfig
-from qibolab.paths import qibolab_folder
-from qibolab.platform import Qubit
-from qibolab.pulses import PulseSequence
->>>>>>> 5c1561a5
 from qibolab.result import (
     AveragedIntegratedResults,
     AveragedSampleResults,
@@ -31,17 +22,11 @@
 )
 from qibolab.sweeper import Parameter, Sweeper
 
-<<<<<<< HEAD
-RUNCARD = qibolab_folder / "runcards" / "tii1q_b1.yml"
-RUNCARD_ZCU111 = qibolab_folder / "runcards" / "tii_zcu111.yml"
-DUMMY_ADDRESS = "0.0.0.0"
-DUMMY_PORT = 0
-
 
 def test_convert_qubit():
     """Tests conversion from `qibolab.platforms.abstract.Qubit` to `rfsoc.Qubit`"""
 
-    platform = create_tii_zcu111(RUNCARD_ZCU111)
+    platform = create_platform("rfsoc")
     qubit = platform.qubits[0]
     qubit.flux.bias = 0.05
     qubit.flux.ports = [("name", 4)]
@@ -50,8 +35,9 @@
 
     assert qubit == targ
 
-    platform = create_tii_rfsoc4x2(RUNCARD)
+    platform = create_platform("rfsoc")
     qubit = platform.qubits[0]
+    qubit.flux = None
     qubit = convert_qubit(qubit)
     targ = rfsoc.Qubit(0.0, None)
 
@@ -61,7 +47,7 @@
 def test_convert_pulse():
     """Tests conversion from `qibolab.pulses.Pulse` to `rfsoc.Pulse`"""
 
-    platform = create_tii_zcu111(RUNCARD_ZCU111)
+    platform = create_platform("rfsoc")
     qubit = platform.qubits[0]
     qubit.drive.ports = [("name", 4)]
     qubit.readout.ports = [("name", 2)]
@@ -83,7 +69,7 @@
 
 def test_convert_frequency_sweeper():
     """Tests frequency conversion for `rfsoc.Sweeper` objects"""
-    platform = create_tii_zcu111(RUNCARD_ZCU111)
+    platform = create_platform("rfsoc")
     qubit = platform.qubits[0]
     qubit.drive.ports = [("name", 4)]
     qubit.readout.ports = [("name", 2)]
@@ -103,33 +89,20 @@
     assert sweeper.stops == [9]
 
 
-def test_tii_rfsoc4x2_init():
+def test_rfsoc_init():
     """Tests instrument can initilize and its attribute are assigned"""
-    platform = create_tii_rfsoc4x2(RUNCARD, DUMMY_ADDRESS, DUMMY_PORT)
-    instrument = platform.design.instruments[0]
-=======
-
-def test_tii_rfsoc4x2_init():
-    """Tests instrument can initilize and its attribute are assigned"""
-    platform = create_platform("rfsoc")
-    instrument = platform.instruments[0]
->>>>>>> 5c1561a5
+    platform = create_platform("rfsoc")
+    instrument = platform.instruments[0]
 
     assert instrument.host == "0.0.0.0"
     assert instrument.port == 0
     assert isinstance(instrument.cfg, rfsoc.Config)
 
 
-def test_tii_rfsoc4x2_setup():
-<<<<<<< HEAD
+def test_rfsoc_setup():
     """Modify the rfsoc.Config object using `setup` and check that it changes accordingly"""
-    platform = create_tii_rfsoc4x2(RUNCARD, DUMMY_ADDRESS, DUMMY_PORT)
-    instrument = platform.design.instruments[0]
-=======
-    """Modify the QickProgramConfig object using `setup` and check that it changes accordingly"""
-    platform = create_platform("rfsoc")
-    instrument = platform.instruments[0]
->>>>>>> 5c1561a5
+    platform = create_platform("rfsoc")
+    instrument = platform.instruments[0]
 
     target_cfg = rfsoc.Config(repetition_duration=1, adc_trig_offset=150)
 
@@ -147,13 +120,8 @@
     i_val = [0] * 7
     q_val = [-5, -1.5, -0.5, 0, 0.5, 1.5, 5]
 
-<<<<<<< HEAD
-    platform = create_tii_rfsoc4x2(RUNCARD, DUMMY_ADDRESS, DUMMY_PORT)
-    instrument = platform.design.instruments[0]
-=======
-    platform = create_platform("rfsoc")
-    instrument = platform.instruments[0]
->>>>>>> 5c1561a5
+    platform = create_platform("rfsoc")
+    instrument = platform.instruments[0]
 
     shots = instrument.classify_shots(i_val, q_val, qubit0)
     target_shots = np.array([1, 1, 0, 0, 0, 0, 0])
@@ -175,13 +143,9 @@
         "serial2": AveragedIntegratedResults(np.array([5 + 1j * 5])),
     }
 
-<<<<<<< HEAD
-    platform = create_tii_rfsoc4x2(RUNCARD, DUMMY_ADDRESS, DUMMY_PORT)
-    instrument = platform.design.instruments[0]
-=======
-    platform = create_platform("rfsoc")
-    instrument = platform.instruments[0]
->>>>>>> 5c1561a5
+    platform = create_platform("rfsoc")
+    instrument = platform.instruments[0]
+
     out_dict1 = instrument.merge_sweep_results(dict_a, dict_b)
     out_dict2 = instrument.merge_sweep_results(dict_c, dict_a)
 
@@ -201,13 +165,9 @@
     at the same time, sweep on channels where multiple pulses are sent.
     If Qibosoq does not support the sweep, the driver will use a python loop
     """
-<<<<<<< HEAD
-    platform = create_tii_rfsoc4x2(RUNCARD, DUMMY_ADDRESS, DUMMY_PORT)
-    instrument = platform.design.instruments[0]
-=======
-    platform = create_platform("rfsoc")
-    instrument = platform.instruments[0]
->>>>>>> 5c1561a5
+
+    platform = create_platform("rfsoc")
+    instrument = platform.instruments[0]
 
     sequence_1 = PulseSequence()
     sequence_1.add(platform.create_RX_pulse(qubit=0, start=0))
@@ -235,8 +195,9 @@
     assert not instrument.get_if_python_sweep(sequence_2, platform.qubits, sweep1)
     assert not instrument.get_if_python_sweep(sequence_2, platform.qubits, sweep1, sweep2)
 
-    platform = create_tii_zcu111(RUNCARD_ZCU111, DUMMY_ADDRESS, DUMMY_PORT)
-    instrument = platform.design.instruments[0]
+    # TODO repetition
+    platform = create_platform("rfsoc")
+    instrument = platform.instruments[0]
 
     sequence_1 = PulseSequence()
     sequence_1.add(platform.create_RX_pulse(qubit=0, start=0))
@@ -258,13 +219,9 @@
     """Qibosoq sends results using nested lists, check if the conversion
     to dictionary of AveragedResults, for averaged sweep, works as expected
     """
-<<<<<<< HEAD
-    platform = create_tii_rfsoc4x2(RUNCARD, DUMMY_ADDRESS, DUMMY_PORT)
-    instrument = platform.design.instruments[0]
-=======
-    platform = create_platform("rfsoc")
-    instrument = platform.instruments[0]
->>>>>>> 5c1561a5
+
+    platform = create_platform("rfsoc")
+    instrument = platform.instruments[0]
 
     sequence = PulseSequence()
     sequence.add(platform.create_RX_pulse(qubit=0, start=0))
@@ -299,13 +256,8 @@
     """Qibosoq sends results using nested lists, check if the conversion
     to dictionary of ExecutionResults, for not averaged sweep, works as expected
     """
-<<<<<<< HEAD
-    platform = create_tii_rfsoc4x2(RUNCARD, DUMMY_ADDRESS, DUMMY_PORT)
-    instrument = platform.design.instruments[0]
-=======
-    platform = create_platform("rfsoc")
-    instrument = platform.instruments[0]
->>>>>>> 5c1561a5
+    platform = create_platform("rfsoc")
+    instrument = platform.instruments[0]
 
     sequence = PulseSequence()
     sequence.add(platform.create_RX_pulse(qubit=0, start=0))
@@ -341,13 +293,8 @@
     """Executes a PulseSequence and check if result shape is as expected.
     Both for averaged results and not averaged results.
     """
-<<<<<<< HEAD
-    platform = create_tii_zcu111(RUNCARD_ZCU111)
-    instrument = platform.design.instruments[0]
-=======
-    platform = create_platform("rfsoc")
-    instrument = platform.instruments[0]
->>>>>>> 5c1561a5
+    platform = create_platform("rfsoc")
+    instrument = platform.instruments[0]
 
     sequence = PulseSequence()
     sequence.add(platform.create_RX_pulse(qubit=0, start=0))
@@ -367,13 +314,8 @@
     """Executes a firmware sweep and check if result shape is as expected.
     Both for averaged results and not averaged results.
     """
-<<<<<<< HEAD
-    platform = create_tii_zcu111(RUNCARD_ZCU111)
-    instrument = platform.design.instruments[0]
-=======
-    platform = create_platform("rfsoc")
-    instrument = platform.instruments[0]
->>>>>>> 5c1561a5
+    platform = create_platform("rfsoc")
+    instrument = platform.instruments[0]
 
     sequence = PulseSequence()
     sequence.add(platform.create_RX_pulse(qubit=0, start=0))
@@ -394,13 +336,8 @@
 @pytest.mark.qpu
 def test_play():
     """Sends a PulseSequence using `play` and check results are what expected"""
-<<<<<<< HEAD
-    platform = create_tii_zcu111(RUNCARD_ZCU111)
-    instrument = platform.design.instruments[0]
-=======
-    platform = create_platform("rfsoc")
-    instrument = platform.instruments[0]
->>>>>>> 5c1561a5
+    platform = create_platform("rfsoc")
+    instrument = platform.instruments[0]
 
     sequence = PulseSequence()
     sequence.add(platform.create_RX_pulse(qubit=0, start=0))
@@ -418,13 +355,8 @@
 @pytest.mark.qpu
 def test_sweep():
     """Sends a PulseSequence using `sweep` and check results are what expected"""
-<<<<<<< HEAD
-    platform = create_tii_zcu111(RUNCARD_ZCU111)
-    instrument = platform.design.instruments[0]
-=======
-    platform = create_platform("rfsoc")
-    instrument = platform.instruments[0]
->>>>>>> 5c1561a5
+    platform = create_platform("rfsoc")
+    instrument = platform.instruments[0]
 
     sequence = PulseSequence()
     sequence.add(platform.create_RX_pulse(qubit=0, start=0))
@@ -459,13 +391,8 @@
 @pytest.mark.qpu
 def test_python_reqursive_sweep():
     """Sends a PulseSequence directly to `python_reqursive_sweep` and check results are what expected"""
-<<<<<<< HEAD
-    platform = create_tii_zcu111(RUNCARD_ZCU111)
-    instrument = platform.design.instruments[0]
-=======
-    platform = create_platform("rfsoc")
-    instrument = platform.instruments[0]
->>>>>>> 5c1561a5
+    platform = create_platform("rfsoc")
+    instrument = platform.instruments[0]
 
     sequence = PulseSequence()
     sequence.add(platform.create_RX_pulse(qubit=0, start=0))
