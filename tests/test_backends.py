--- conflicted
+++ resolved
@@ -10,13 +10,8 @@
 
 
 @pytest.fixture(scope="module")
-<<<<<<< HEAD
-def backend(request: pytest.FixtureRequest):
-    backend = QibolabBackend(request.param)
-=======
 def backend(platform):
     backend = QibolabBackend(platform)
->>>>>>> 21941bea
     backend.platform.connect()
     backend.platform.setup()
     yield backend
