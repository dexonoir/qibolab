import numpy as np
import pytest
from qibo import gates
from qibo.backends import NumpyBackend
from qibo.models import Circuit
from qibo.states import CircuitResult

from qibolab import Platform
from qibolab.compilers import Compiler
from qibolab.pulses import PulseSequence
from qibolab.transpilers import Pipeline


def generate_circuit_with_gate(nqubits, gate, *params, **kwargs):
    circuit = Circuit(nqubits)
    circuit.add(gate(q, *params, **kwargs) for q in range(nqubits))
    circuit.add(gates.M(*range(nqubits)))
    return circuit


def test_u3_sim_agreement():
    backend = NumpyBackend()
    theta, phi, lam = 0.1, 0.2, 0.3
    u3_matrix = gates.U3(0, theta, phi, lam).asmatrix(backend)
    rz1 = gates.RZ(0, phi).asmatrix(backend)
    rz2 = gates.RZ(0, theta).asmatrix(backend)
    rz3 = gates.RZ(0, lam).asmatrix(backend)
    rx1 = gates.RX(0, -np.pi / 2).asmatrix(backend)
    rx2 = gates.RX(0, np.pi / 2).asmatrix(backend)
    target_matrix = rz1 @ rx1 @ rz2 @ rx2 @ rz3
    np.testing.assert_allclose(u3_matrix, target_matrix)


def compile_circuit(circuit, platform):
    """Compile a circuit to a pulse sequence."""
    transpiler = Pipeline.default(platform.two_qubit_native_types)
    compiler = Compiler.default()
    if transpiler.is_satisfied(circuit):
        native_circuit = circuit
    else:
        native_circuit, _ = transpiler.transpile(circuit)

    sequence, _ = compiler.compile(native_circuit, platform)
    return sequence


@pytest.mark.parametrize(
    "gateargs",
    [
        (gates.I,),
        (gates.X,),
        (gates.Y,),
        (gates.Z,),
        (gates.RX, np.pi / 8),
        (gates.RY, -np.pi / 8),
        (gates.RZ, np.pi / 4),
        (gates.U3, 0.1, 0.2, 0.3),
    ],
)
def test_transpile(platform_name, gateargs):
    platform = Platform(platform_name)
    nqubits = platform.nqubits
    if gateargs[0] in (gates.I, gates.Z, gates.RZ):
        nseq = 0
    else:
        nseq = 2
    circuit = generate_circuit_with_gate(nqubits, *gateargs)
    sequence = compile_circuit(circuit, platform)
    assert len(sequence) == (nseq + 1) * nqubits


def test_transpile_two_gates(platform_name):
    platform = Platform(platform_name)
    circuit = Circuit(1)
    circuit.add(gates.RX(0, theta=0.1))
    circuit.add(gates.RY(0, theta=0.2))
    circuit.add(gates.M(0))

    sequence = compile_circuit(circuit, platform)

    assert len(sequence.pulses) == 5
    assert len(sequence.qd_pulses) == 4
    assert len(sequence.ro_pulses) == 1


def test_measurement(platform_name):
    platform = Platform(platform_name)
    nqubits = platform.nqubits
    circuit = Circuit(nqubits)
    qubits = [qubit for qubit in range(nqubits)]
    circuit.add(gates.M(*qubits))
    sequence = compile_circuit(circuit, platform)

    assert len(sequence) == 1 * nqubits
    assert len(sequence.qd_pulses) == 0 * nqubits
    assert len(sequence.qf_pulses) == 0 * nqubits
    assert len(sequence.ro_pulses) == 1 * nqubits


def test_rz_to_sequence(platform_name):
    platform = Platform(platform_name)
    circuit = Circuit(1)
    circuit.add(gates.RZ(0, theta=0.2))
    circuit.add(gates.Z(0))
    sequence = compile_circuit(circuit, platform)
    assert len(sequence) == 0


def test_u3_to_sequence(platform_name):
    platform = Platform(platform_name)
    circuit = Circuit(1)
    circuit.add(gates.U3(0, 0.1, 0.2, 0.3))

    sequence = compile_circuit(circuit, platform)
    assert len(sequence.pulses) == 2
    assert len(sequence.qd_pulses) == 2

    RX90_pulse1 = platform.create_RX90_pulse(0, start=0, relative_phase=0.3)
    RX90_pulse2 = platform.create_RX90_pulse(0, start=RX90_pulse1.finish, relative_phase=0.4 - np.pi)
    s = PulseSequence(RX90_pulse1, RX90_pulse2)

    np.testing.assert_allclose(sequence.duration, RX90_pulse1.duration + RX90_pulse2.duration)
    assert sequence.serial == s.serial


def test_two_u3_to_sequence(platform_name):
    platform = Platform(platform_name)
    circuit = Circuit(1)
    circuit.add(gates.U3(0, 0.1, 0.2, 0.3))
    circuit.add(gates.U3(0, 0.4, 0.6, 0.5))

    sequence = compile_circuit(circuit, platform)
    assert len(sequence.pulses) == 4
    assert len(sequence.qd_pulses) == 4

    RX90_pulse = platform.create_RX90_pulse(0)

    np.testing.assert_allclose(sequence.duration, 2 * 2 * RX90_pulse.duration)

    RX90_pulse1 = platform.create_RX90_pulse(0, start=0, relative_phase=0.3)
    RX90_pulse2 = platform.create_RX90_pulse(0, start=RX90_pulse1.finish, relative_phase=0.4 - np.pi)
    RX90_pulse3 = platform.create_RX90_pulse(0, start=RX90_pulse2.finish, relative_phase=1.1)
    RX90_pulse4 = platform.create_RX90_pulse(0, start=RX90_pulse3.finish, relative_phase=1.5 - np.pi)
    s = PulseSequence(RX90_pulse1, RX90_pulse2, RX90_pulse3, RX90_pulse4)
    assert sequence.serial == s.serial


def test_CZ_to_sequence(platform_name):
    platform = Platform(platform_name)
    if platform.nqubits > 1:
        circuit = Circuit(2)
        circuit.add(gates.X(0))
        circuit.add(gates.CZ(0, 1))

        sequence = compile_circuit(circuit, platform)
        test_sequence, virtual_z_phases = platform.create_CZ_pulse_sequence((2, 1))
        assert len(sequence.pulses) == len(test_sequence) + 2


def test_add_measurement_to_sequence(platform_name):
    platform = Platform(platform_name)
    circuit = Circuit(1)
    circuit.add(gates.U3(0, 0.1, 0.2, 0.3))
    circuit.add(gates.M(0))

    sequence = compile_circuit(circuit, platform)
    assert len(sequence.pulses) == 3
    assert len(sequence.qd_pulses) == 2
    assert len(sequence.ro_pulses) == 1

    RX90_pulse1 = platform.create_RX90_pulse(0, start=0, relative_phase=0.3)
    RX90_pulse2 = platform.create_RX90_pulse(0, start=RX90_pulse1.finish, relative_phase=0.4 - np.pi)
    MZ_pulse = platform.create_MZ_pulse(0, start=RX90_pulse2.finish)
    s = PulseSequence(RX90_pulse1, RX90_pulse2, MZ_pulse)
<<<<<<< HEAD
    assert sequence.serial == s.serial


@pytest.mark.parametrize(
    "par",
    [
        "readout_frequency",
        "sweetspot",
        "threshold",
        "bare_resonator_frequency",
        "drive_frequency",
        "iq_angle",
        "mean_gnd_states",
        "classifiers_hpars",
    ],
)
def test_update(platform_name, par):
    platform = Platform(platform_name)
    new_values = np.ones(platform.nqubits)
    updates = {par: {platform.qubits[i].name: new_values[i] for i in range(platform.nqubits)}}
    # TODO: fix the reload settings for qili1q_os2
    if platform.name != "qili1q_os2":
        platform.update(updates)
        for i in range(platform.nqubits):
            value = updates[par][i]
            if "frequency" in par:
                value *= 1e9
            if par != "classifiers_hpars":
                assert value == float(
                    platform.settings["characterization"]["single_qubit"][platform.qubits[i].name][par]
                )
            assert value == float(getattr(platform.qubits[i], par))
=======
    assert sequence.serial == s.serial
>>>>>>> f67a2685
<|MERGE_RESOLUTION|>--- conflicted
+++ resolved
@@ -172,39 +172,4 @@
     RX90_pulse2 = platform.create_RX90_pulse(0, start=RX90_pulse1.finish, relative_phase=0.4 - np.pi)
     MZ_pulse = platform.create_MZ_pulse(0, start=RX90_pulse2.finish)
     s = PulseSequence(RX90_pulse1, RX90_pulse2, MZ_pulse)
-<<<<<<< HEAD
-    assert sequence.serial == s.serial
-
-
-@pytest.mark.parametrize(
-    "par",
-    [
-        "readout_frequency",
-        "sweetspot",
-        "threshold",
-        "bare_resonator_frequency",
-        "drive_frequency",
-        "iq_angle",
-        "mean_gnd_states",
-        "classifiers_hpars",
-    ],
-)
-def test_update(platform_name, par):
-    platform = Platform(platform_name)
-    new_values = np.ones(platform.nqubits)
-    updates = {par: {platform.qubits[i].name: new_values[i] for i in range(platform.nqubits)}}
-    # TODO: fix the reload settings for qili1q_os2
-    if platform.name != "qili1q_os2":
-        platform.update(updates)
-        for i in range(platform.nqubits):
-            value = updates[par][i]
-            if "frequency" in par:
-                value *= 1e9
-            if par != "classifiers_hpars":
-                assert value == float(
-                    platform.settings["characterization"]["single_qubit"][platform.qubits[i].name][par]
-                )
-            assert value == float(getattr(platform.qubits[i], par))
-=======
-    assert sequence.serial == s.serial
->>>>>>> f67a2685
+    assert sequence.serial == s.serial