import numpy as np
from concurrent.futures import ThreadPoolExecutor, Future
from qibo import K
from qibo.config import raise_error
from qibo.hardware import pulses
from qibo.hardware.circuit import PulseSequence


class TaskScheduler:
    """Scheduler class for organizing FPGA calibration and pulse sequence execution."""

    def __init__(self):
        self._executor = ThreadPoolExecutor(max_workers=1)
        self._pi_trig = None # NIY
        self._qubit_config = None

    def fetch_config(self):
        """Fetches the qubit configuration data

        Returns:
            List of dicts representing qubit metadata or false if data is not ready yet
        """
        if self._qubit_config is None:
            raise_error(RuntimeError, "Cannot fetch qubit configuration "
                                      "because calibration is not complete.")
        return self._qubit_config

    def poll_config(self):
        """Blocking command to wait until qubit calibration is complete."""
        raise_error(NotImplementedError)

    def config_ready(self):
        """Checks if qubit calibration is complete.

        Returns:
            Boolean flag representing status of qubit calibration complete
        """
        return self._qubit_config is not None

    def execute_pulse_sequence(self, pulse_sequence, nshots):
        """Submits a pulse sequence to the queue for execution.

        Args:
            pulse_sequence: Pulse sequence object.
            shots: Number of trials.

        Returns:
            concurrent.futures.Future object representing task status
        """
        if not isinstance(pulse_sequence, PulseSequence):
            raise_error(TypeError, "Pulse sequence {} has invalid type."
                                   "".format(pulse_sequence))
        if not isinstance(nshots, int) or nshots < 1:
            raise_error(ValueError, "Invalid number of shots {}.".format(nshots))
        future = self._executor.submit(self._execute_pulse_sequence,
                                       pulse_sequence=pulse_sequence,
                                       nshots=nshots)
        return future

    @staticmethod
    def _execute_pulse_sequence(pulse_sequence, nshots):
        wfm = pulse_sequence.compile()
<<<<<<< HEAD
        experiment.upload(wfm, nshots)
        experiment.start()
        # NIY
        #self._pi_trig.trigger(shots, delay=50e6)
        # OPC?
        experiment.stop()
        res = experiment.download()
        return res

    def execute_batch_sequence(self, pulse_batch, nshots):
        if not isinstance(nshots, int) or nshots < 1:
            raise_error(ValueError, "Invalid number of shots {}.".format(nshots))
        future = self._executor.submit(self._execute_batch_sequence,
                                       pulse_batch=pulse_batch,
                                       nshots=nshots)
        return future

    @staticmethod
    def _execute_batch_sequence(pulse_batch, nshots):
        wfm = pulse_batch[0].compile()
        steps = len(pulse_batch)
        sample_size = len(wfm[0])
        wfm_batch = np.zeros((experiment.static.nchannels, steps, sample_size))
        for i in range(steps):
            wfm = pulse_batch[i].compile()
            for j in range(experiment.static.nchannels):
                wfm_batch[j, i] = wfm[j]

        experiment.upload_batch(wfm_batch, nshots)
        experiment.start_batch(steps)
        experiment.stop()
        res = experiment.download()
        return res

        
=======
        K.experiment.upload(wfm)
        K.experiment.start()
        # NIY
        #self._pi_trig.trigger(shots, delay=50e6)
        # OPC?
        K.experiment.stop()
        res = K.experiment.download()
        return res
>>>>>>> cc592e99
<|MERGE_RESOLUTION|>--- conflicted
+++ resolved
@@ -60,14 +60,13 @@
     @staticmethod
     def _execute_pulse_sequence(pulse_sequence, nshots):
         wfm = pulse_sequence.compile()
-<<<<<<< HEAD
-        experiment.upload(wfm, nshots)
-        experiment.start()
+        K.experiment.upload(wfm)
+        K.experiment.start()
         # NIY
         #self._pi_trig.trigger(shots, delay=50e6)
         # OPC?
-        experiment.stop()
-        res = experiment.download()
+        K.experiment.stop()
+        res = K.experiment.download()
         return res
 
     def execute_batch_sequence(self, pulse_batch, nshots):
@@ -83,26 +82,16 @@
         wfm = pulse_batch[0].compile()
         steps = len(pulse_batch)
         sample_size = len(wfm[0])
-        wfm_batch = np.zeros((experiment.static.nchannels, steps, sample_size))
+        wfm_batch = np.zeros((K.experiment.static.nchannels, steps, sample_size))
         for i in range(steps):
             wfm = pulse_batch[i].compile()
-            for j in range(experiment.static.nchannels):
+            for j in range(K.experiment.static.nchannels):
                 wfm_batch[j, i] = wfm[j]
 
-        experiment.upload_batch(wfm_batch, nshots)
-        experiment.start_batch(steps)
-        experiment.stop()
-        res = experiment.download()
-        return res
-
-        
-=======
-        K.experiment.upload(wfm)
-        K.experiment.start()
-        # NIY
-        #self._pi_trig.trigger(shots, delay=50e6)
-        # OPC?
+        K.experiment.upload_batch(wfm_batch, nshots)
+        K.experiment.start_batch(steps)
         K.experiment.stop()
         res = K.experiment.download()
         return res
->>>>>>> cc592e99
+
+        